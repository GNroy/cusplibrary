--- conflicted
+++ resolved
@@ -30,39 +30,24 @@
 // *extremely* small matrices, or a few elements at the end of a
 // larger matrix
 
-<<<<<<< HEAD
-template <typename IndexType, typename ValueType, typename BinaryFunction1, typename BinaryFunction2>
-__global__ void
-spmv_coo_serial_kernel(const IndexType num_entries,
-                       const IndexType * I,
-                       const IndexType * J,
-                       const ValueType * V,
-                       const ValueType * x,
-                       ValueType * y,
-                       BinaryFunction1 combine,
-                       BinaryFunction2 reduce)
-=======
-template <typename RowIterator, typename ColumnIterator,
-          typename ValueIterator1, typename ValueIterator2,
-          typename ValueIterator3>
+template <typename RowIterator,     typename ColumnIterator,
+          typename ValueIterator1,  typename ValueIterator2, typename ValueIterator3,
+          typename BinaryFunction1, typename BinaryFunction2>
 __global__ void
 spmv_coo_serial_kernel(const int num_entries,
                        const RowIterator I,
                        const ColumnIterator J,
                        const ValueIterator1 V,
                        const ValueIterator2 x,
-                       ValueIterator3 y)
->>>>>>> 35500932
+                       ValueIterator3 y,
+                       BinaryFunction1 combine,
+                       BinaryFunction2 reduce)
 {
     typedef typename thrust::iterator_value<RowIterator>::type IndexType;
 
     for(IndexType n = 0; n < num_entries; n++)
     {
-<<<<<<< HEAD
         y[I[n]] = reduce(y[I[n]], combine(V[n], x[J[n]]));
-=======
-        y[I[n]] = y[I[n]] + V[n] * x[J[n]];
->>>>>>> 35500932
     }
 }
 
@@ -84,13 +69,8 @@
     typedef typename Array1::const_iterator                            ValueIterator2;
     typedef typename Array2::iterator                                  ValueIterator3;
 
-<<<<<<< HEAD
-    spmv_coo_serial_kernel<IndexType,ValueType,BinaryFunction1,BinaryFunction2> <<<1,1>>>
-    (A.num_entries, I, J, V, x_ptr, y_ptr, combine, reduce);
-=======
-    spmv_coo_serial_kernel<RowIterator,ColumnIterator,ValueIterator1,ValueIterator2,ValueIterator3> <<<1,1>>>
-    (A.num_entries, A.row_indices.begin(), A.column_indices.begin(), A.values.begin(), x.begin(), y.begin());
->>>>>>> 35500932
+    spmv_coo_serial_kernel<RowIterator,ColumnIterator,ValueIterator1,ValueIterator2,ValueIterator3,BinaryFunction1,BinaryFunction2> <<<1,1>>>
+    (A.num_entries, A.row_indices.begin(), A.column_indices.begin(), A.values.begin(), x.begin(), y.begin(), combine, reduce);
 }
 
 } // end namespace cuda
