--- conflicted
+++ resolved
@@ -220,36 +220,23 @@
 //  The carry values at the end of each interval are written to arrays
 //  temp_rows and temp_vals, which are processed by a second kernel.
 //
-<<<<<<< HEAD
-template <typename IndexType, typename ValueType, typename BinaryFunction1, typename BinaryFunction2, unsigned int BLOCK_SIZE>
-=======
-template <typename IndexType, typename RowIterator, typename ColumnIterator,
-          typename ValueIterator1, typename ValueIterator2, typename ValueIterator3,
-          typename IndexIterator, typename ValueIterator4, unsigned int BLOCK_SIZE>
->>>>>>> 35500932
+template <typename IndexType,       typename RowIterator,     typename ColumnIterator,
+          typename ValueIterator1,  typename ValueIterator2,  typename ValueIterator3,
+          typename IndexIterator,   typename ValueIterator4,
+          typename BinaryFunction1, typename BinaryFunction2, unsigned int BLOCK_SIZE>
 __launch_bounds__(BLOCK_SIZE,1)
 __global__ void
 spmv_coo_flat_kernel(const IndexType num_nonzeros,
                      const IndexType interval_size,
-<<<<<<< HEAD
-                     const IndexType * I,
-                     const IndexType * J,
-                     const ValueType * V,
-                     const ValueType * x,
-                     ValueType * y,
-                     IndexType * temp_rows,
-                     ValueType * temp_vals,
-                     BinaryFunction1 combine,
-                     BinaryFunction2 reduce)
-=======
                      const RowIterator    I,
                      const ColumnIterator J,
                      const ValueIterator1  V,
                      const ValueIterator2 x,
                      ValueIterator3 y,
                      IndexIterator temp_rows,
-                     ValueIterator4 temp_vals)
->>>>>>> 35500932
+                     ValueIterator4 temp_vals,
+                     BinaryFunction1 combine,
+                     BinaryFunction2 reduce)
 {
     typedef typename thrust::iterator_value<ValueIterator1>::type ValueType;
 
@@ -285,22 +272,15 @@
         if (thread_lane == 0)
         {
             if(row == rows[idx + 31])
-<<<<<<< HEAD
                 val = reduce(val, ValueType(vals[threadIdx.x + 31]));                        // row continues
             else
                 y[rows[idx + 31]] = reduce(y[rows[idx + 31]], ValueType(vals[threadIdx.x + 31]));  // row terminated
-=======
-                val = val + vals[threadIdx.x + 31];                        // row continues
-            else
-                y[rows[idx + 31]] = y[rows[idx + 31]] + ValueType(vals[threadIdx.x + 31]);  // row terminated
->>>>>>> 35500932
         }
 
         rows[idx]         = row;
         vals[threadIdx.x] = val;
 
         if(row == rows[idx -  1]) {
-<<<<<<< HEAD
             vals[threadIdx.x] = val = reduce(val, ValueType(vals[threadIdx.x -  1]));
         }
         if(row == rows[idx -  2]) {
@@ -318,25 +298,6 @@
 
         if(thread_lane < 31 && row != rows[idx + 1])
             y[row] = reduce(y[row], ValueType(vals[threadIdx.x]));                                            // row terminated
-=======
-            vals[threadIdx.x] = val = val + ValueType(vals[threadIdx.x -  1]);
-        }
-        if(row == rows[idx -  2]) {
-            vals[threadIdx.x] = val = val + ValueType(vals[threadIdx.x -  2]);
-        }
-        if(row == rows[idx -  4]) {
-            vals[threadIdx.x] = val = val + ValueType(vals[threadIdx.x -  4]);
-        }
-        if(row == rows[idx -  8]) {
-            vals[threadIdx.x] = val = val + ValueType(vals[threadIdx.x -  8]);
-        }
-        if(row == rows[idx - 16]) {
-            vals[threadIdx.x] = val = val + ValueType(vals[threadIdx.x - 16]);
-        }
-
-        if(thread_lane < 31 && row != rows[idx + 1])
-            y[row] = y[row] + ValueType(vals[threadIdx.x]);                                            // row terminated
->>>>>>> 35500932
     }
 
     if(thread_lane == 31)
@@ -349,24 +310,14 @@
 
 
 // The second level of the segmented reduction operation
-<<<<<<< HEAD
-template <typename IndexType, typename ValueType, typename BinaryFunction, unsigned int BLOCK_SIZE>
-__launch_bounds__(BLOCK_SIZE,1)
-__global__ void
-spmv_coo_reduce_update_kernel(const IndexType num_warps,
-                              const IndexType * temp_rows,
-                              const ValueType * temp_vals,
-                              ValueType * y,
-                              BinaryFunction reduce)
-=======
-template <typename IndexIterator, typename ValueIterator1, typename ValueIterator2, unsigned int BLOCK_SIZE>
+template <typename IndexIterator, typename ValueIterator1, typename ValueIterator2, typename BinaryFunction, unsigned int BLOCK_SIZE>
 __launch_bounds__(BLOCK_SIZE,1)
 __global__ void
 spmv_coo_reduce_update_kernel(const unsigned int num_warps,
                               const IndexIterator temp_rows,
                               const ValueIterator1 temp_vals,
-                              ValueIterator2 y)
->>>>>>> 35500932
+                              ValueIterator2 y,
+                              BinaryFunction reduce)
 {
     typedef typename thrust::iterator_value<IndexIterator>::type IndexType;
     typedef typename thrust::iterator_value<ValueIterator1>::type ValueType;
@@ -397,11 +348,7 @@
         segreduce_block(rows, vals, reduce);
 
         if (rows[threadIdx.x] != rows[threadIdx.x + 1])
-<<<<<<< HEAD
             y[rows[threadIdx.x]] = reduce(y[rows[threadIdx.x]], vals[threadIdx.x]);
-=======
-            y[rows[threadIdx.x]] = y[rows[threadIdx.x]] + vals[threadIdx.x];
->>>>>>> 35500932
 
         __syncthreads();
 
@@ -423,11 +370,7 @@
 
         if (i < num_warps)
             if (rows[threadIdx.x] != rows[threadIdx.x + 1])
-<<<<<<< HEAD
                 y[rows[threadIdx.x]] = reduce(y[rows[threadIdx.x]], vals[threadIdx.x]);
-=======
-                y[rows[threadIdx.x]] = y[rows[threadIdx.x]] + vals[threadIdx.x];
->>>>>>> 35500932
     }
 }
 
@@ -473,23 +416,17 @@
     else if (A.num_entries < static_cast<size_t>(WARP_SIZE))
     {
         // small matrix
-<<<<<<< HEAD
-        spmv_coo_serial_kernel<IndexType, ValueType, BinaryFunction1, BinaryFunction2> <<<1,1>>>
-        (A.num_entries, I, J, V, x_ptr, y_ptr, combine, reduce);
-=======
-        spmv_coo_serial_kernel<RowIterator, ColumnIterator, ValueIterator1, ValueIterator2, ValueIterator3> <<<1,1,0,s>>>
-        (A.num_entries, A.row_indices.begin(), A.column_indices.begin(), A.values.begin(), x.begin(), y.begin());
->>>>>>> 35500932
+        spmv_coo_serial_kernel<RowIterator, ColumnIterator, ValueIterator1, ValueIterator2, ValueIterator3, BinaryFunction1, BinaryFunction2> <<<1,1,0,s>>>
+        (A.num_entries, A.row_indices.begin(), A.column_indices.begin(), A.values.begin(), x.begin(), y.begin(), combine, reduce);
         return;
     }
 
     const unsigned int BLOCK_SIZE = 256;
-<<<<<<< HEAD
-    const unsigned int MAX_BLOCKS = cusp::system::cuda::detail::max_active_blocks(spmv_coo_flat_kernel<IndexType, ValueType, BinaryFunction1, BinaryFunction2, BLOCK_SIZE>, BLOCK_SIZE, (size_t) 0);
-=======
     const unsigned int MAX_BLOCKS = cusp::system::cuda::detail::max_active_blocks(
-        spmv_coo_flat_kernel<IndexType, RowIterator, ColumnIterator, ValueIterator1, ValueIterator2, ValueIterator3, IndexIterator, ValueIterator4, BLOCK_SIZE>, BLOCK_SIZE, (size_t) 0);
->>>>>>> 35500932
+        spmv_coo_flat_kernel<IndexType, RowIterator, ColumnIterator,
+                             ValueIterator1, ValueIterator2, ValueIterator3,
+                             IndexIterator, ValueIterator4,
+                             BinaryFunction1, BinaryFunction2, BLOCK_SIZE>, BLOCK_SIZE, (size_t) 0);
     const unsigned int WARPS_PER_BLOCK = BLOCK_SIZE / WARP_SIZE;
 
     const unsigned int num_units  = A.num_entries / WARP_SIZE;
@@ -506,30 +443,21 @@
     cusp::array1d<IndexType,cusp::device_memory> temp_rows(active_warps);
     cusp::array1d<ValueType,cusp::device_memory> temp_vals(active_warps);
 
-<<<<<<< HEAD
-    IndexType * temp_rows_ptr = thrust::raw_pointer_cast(&temp_rows[0]);
-    ValueType * temp_vals_ptr = thrust::raw_pointer_cast(&temp_vals[0]);
-
-    cudaStream_t s = stream(thrust::detail::derived_cast(exec));
-
-    spmv_coo_flat_kernel<IndexType, ValueType, BinaryFunction1, BinaryFunction2, BLOCK_SIZE> <<<num_blocks, BLOCK_SIZE, 0, s>>>
-    (tail, interval_size, I, J, V, x_ptr, y_ptr, temp_rows_ptr, temp_vals_ptr, combine, reduce);
-
-    spmv_coo_reduce_update_kernel<IndexType, ValueType, BinaryFunction2, BLOCK_SIZE> <<<1, BLOCK_SIZE, 0, s>>>
-    (active_warps, temp_rows_ptr, temp_vals_ptr, y_ptr, reduce);
-
-    spmv_coo_serial_kernel<IndexType, ValueType, BinaryFunction1, BinaryFunction2> <<<1,1,0,s>>>
-    (A.num_entries - tail, I + tail, J + tail, V + tail, x_ptr, y_ptr, combine, reduce);
-=======
-    spmv_coo_flat_kernel<IndexType, RowIterator, ColumnIterator, ValueIterator1, ValueIterator2, ValueIterator3, IndexIterator, ValueIterator4, BLOCK_SIZE> <<<num_blocks, BLOCK_SIZE, 0, s>>>
-    (tail, interval_size, A.row_indices.begin(), A.column_indices.begin(), A.values.begin(), x.begin(), y.begin(), temp_rows.begin(), temp_vals.begin());
-
-    spmv_coo_reduce_update_kernel<IndexIterator, ValueIterator4, ValueIterator3, BLOCK_SIZE> <<<1, BLOCK_SIZE, 0, s>>>
-    (active_warps, temp_rows.begin(), temp_vals.begin(), y.begin());
-
-    spmv_coo_serial_kernel<RowIterator, ColumnIterator, ValueIterator1, ValueIterator2, ValueIterator3> <<<1,1,0,s>>>
-    (A.num_entries - tail, A.row_indices.begin() + tail, A.column_indices.begin() + tail, A.values.begin() + tail, x.begin(), y.begin());
->>>>>>> 35500932
+    spmv_coo_flat_kernel<IndexType, RowIterator, ColumnIterator,
+                         ValueIterator1, ValueIterator2, ValueIterator3,
+                         IndexIterator, ValueIterator4,
+                         BinaryFunction1, BinaryFunction2, BLOCK_SIZE> <<<num_blocks, BLOCK_SIZE, 0, s>>>
+    (tail, interval_size,
+     A.row_indices.begin(), A.column_indices.begin(), A.values.begin(),
+     x.begin(), y.begin(),
+     temp_rows.begin(), temp_vals.begin(),
+     combine, reduce);
+
+    spmv_coo_reduce_update_kernel<IndexIterator, ValueIterator4, ValueIterator3, BinaryFunction2, BLOCK_SIZE> <<<1, BLOCK_SIZE, 0, s>>>
+    (active_warps, temp_rows.begin(), temp_vals.begin(), y.begin(), reduce);
+
+    spmv_coo_serial_kernel<RowIterator, ColumnIterator, ValueIterator1, ValueIterator2, ValueIterator3, BinaryFunction1, BinaryFunction2> <<<1,1,0,s>>>
+    (A.num_entries - tail, A.row_indices.begin() + tail, A.column_indices.begin() + tail, A.values.begin() + tail, x.begin(), y.begin(), combine, reduce);
 }
 
 template <typename DerivedPolicy,
