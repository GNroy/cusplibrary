/*
 *  Copyright 2008-2009 NVIDIA Corporation
 *
 *  Licensed under the Apache License, Version 2.0 (the "License");
 *  you may not use this file except in compliance with the License.
 *  You may obtain a copy of the License at
 *
 *      http://www.apache.org/licenses/LICENSE-2.0
 *
 *  Unless required by applicable law or agreed to in writing, software
 *  distributed under the License is distributed on an "AS IS" BASIS,
 *  WITHOUT WARRANTIES OR CONDITIONS OF ANY KIND, either express or implied.
 *  See the License for the specific language governing permissions and
 *  limitations under the License.
 */

#include <cusp/blas.h>
#include <cusp/elementwise.h>
#include <cusp/multiply.h>
#include <cusp/monitor.h>
#include <cusp/transpose.h>
#include <cusp/graph/maximal_independent_set.h>
#include <cusp/precond/diagonal.h>
#include <cusp/precond/aggregate.h>
#include <cusp/precond/smooth.h>
#include <cusp/precond/strength.h>
#include <cusp/krylov/arnoldi.h>

#include <cusp/detail/format_utils.h>
#include <cusp/detail/spectral_radius.h>

#include <thrust/extrema.h>
#include <thrust/transform.h>
#include <thrust/gather.h>
#include <thrust/reduce.h>

namespace cusp
{
namespace precond
{
namespace detail
{


template <typename MatrixType>
struct Dinv_A : public cusp::linear_operator<typename MatrixType::value_type, typename MatrixType::memory_space>
{
    const MatrixType& A;
    const cusp::precond::diagonal<typename MatrixType::value_type, typename MatrixType::memory_space> Dinv;

    Dinv_A(const MatrixType& A)
        : A(A), Dinv(A),
          cusp::linear_operator<typename MatrixType::value_type, typename MatrixType::memory_space>(A.num_rows, A.num_cols, A.num_entries + A.num_rows)
          {}

    template <typename Array1, typename Array2>
    void operator()(const Array1& x, Array2& y) const
    {
        cusp::multiply(A,x,y);
        cusp::multiply(Dinv,y,y);
    }
};

template <typename MatrixType>
double estimate_rho_Dinv_A(const MatrixType& A)
{
    typedef typename MatrixType::value_type   ValueType;
    typedef typename MatrixType::memory_space MemorySpace;

    Dinv_A<MatrixType> Dinv_A(A);

    return cusp::detail::ritz_spectral_radius(Dinv_A, 8);
}


template <typename T>
struct square : thrust::unary_function<T,T>
{
    __host__ __device__
    T operator()(const T& x) { return x * x; }
};

template <typename T>
struct sqrt_functor : thrust::unary_function<T,T>
{
    __host__ __device__
    T operator()(const T& x) { return sqrt(x); }
};

template <typename Array1,
          typename Array2,
          typename IndexType, typename ValueType,
          typename Array3>
void fit_candidates(const Array1& aggregates,
                    const Array2& B,
                          cusp::csr_matrix<IndexType,ValueType,cusp::host_memory>& Q_,
                          Array3& R)
{
  CUSP_PROFILE_SCOPED();
  // TODO handle case w/ unaggregated nodes (marked w/ -1)
  IndexType num_aggregates = *thrust::max_element(aggregates.begin(), aggregates.end()) + 1;

  cusp::coo_matrix<IndexType,ValueType,cusp::host_memory> Q;
  Q.resize(aggregates.size(), num_aggregates, aggregates.size());
  R.resize(num_aggregates);

  // gather values into Q
  thrust::sequence(Q.row_indices.begin(), Q.row_indices.end());
  thrust::copy(aggregates.begin(), aggregates.end(), Q.column_indices.begin());
  thrust::copy(B.begin(), B.end(), Q.values.begin());
                        
  // compute norm over each aggregate
  {
    // compute Qt
    cusp::coo_matrix<IndexType,ValueType,cusp::host_memory> Qt;  cusp::transpose(Q, Qt);

    // compute sum of squares for each column of Q (rows of Qt)
    cusp::array1d<IndexType, cusp::host_memory> temp(num_aggregates);
    thrust::reduce_by_key(Qt.row_indices.begin(), Qt.row_indices.end(),
                          thrust::make_transform_iterator(Qt.values.begin(), square<ValueType>()),
                          temp.begin(),
                          R.begin());

    // compute square root of each column sum
    thrust::transform(R.begin(), R.end(), R.begin(), sqrt_functor<ValueType>());
  }

  Q_.resize(Q.num_rows, Q.num_cols, Q.num_entries);
  thrust::copy(Q.column_indices.begin(), Q.column_indices.end(), Q_.column_indices.begin());
  cusp::detail::indices_to_offsets(Q.row_indices, Q_.row_offsets);

  // rescale columns of Q
  thrust::transform(Q.values.begin(), Q.values.end(),
                    thrust::make_permutation_iterator(R.begin(), Q.column_indices.begin()),
                    Q_.values.begin(),
                    thrust::divides<ValueType>());
}

template <typename Array1,
          typename Array2,
          typename IndexType, typename ValueType,
          typename Array3>
void fit_candidates(const Array1& aggregates,
                    const Array2& B,
                          cusp::coo_matrix<IndexType,ValueType,cusp::device_memory>& Q,
                          Array3& R)
{
  CUSP_PROFILE_SCOPED();
  // TODO handle case w/ unaggregated nodes (marked w/ -1)
  IndexType num_aggregates = *thrust::max_element(aggregates.begin(), aggregates.end()) + 1;

  Q.resize(aggregates.size(), num_aggregates, aggregates.size());
  R.resize(num_aggregates);

  // gather values into Q
  thrust::sequence(Q.row_indices.begin(), Q.row_indices.end());
  thrust::copy(aggregates.begin(), aggregates.end(), Q.column_indices.begin());
  thrust::copy(B.begin(), B.end(), Q.values.begin());
                        
  // compute norm over each aggregate
  {
    // compute Qt
    cusp::coo_matrix<IndexType,ValueType,cusp::device_memory> Qt;  cusp::transpose(Q, Qt);

    // compute sum of squares for each column of Q (rows of Qt)
    cusp::array1d<IndexType, cusp::device_memory> temp(num_aggregates);
    thrust::reduce_by_key(Qt.row_indices.begin(), Qt.row_indices.end(),
                          thrust::make_transform_iterator(Qt.values.begin(), square<ValueType>()),
                          temp.begin(),
                          R.begin());

    // compute square root of each column sum
    thrust::transform(R.begin(), R.end(), R.begin(), sqrt_functor<ValueType>());
  }

  // rescale columns of Q
  thrust::transform(Q.values.begin(), Q.values.end(),
                    thrust::make_permutation_iterator(R.begin(), Q.column_indices.begin()),
                    Q.values.begin(),
                    thrust::divides<ValueType>());
}

template <typename Matrix>
void setup_level_matrix(Matrix& dst,
                 	Matrix& src)
{	dst.swap(src);	}

template <typename Matrix1, typename Matrix2>
void setup_level_matrix(Matrix1& dst,
                 	Matrix2& src)
{	
	dst = src;
	// save space by resizing src to nothing
        src.resize(0,0,0);
}

} // end namespace detail


template <typename IndexType, typename ValueType, typename MemorySpace>
template <typename MatrixType>
smoothed_aggregation<IndexType,ValueType,MemorySpace>::smoothed_aggregation(const MatrixType& A, const ValueType theta)
    : theta(theta)
{
  CUSP_PROFILE_SCOPED();

  levels.reserve(20); // avoid reallocations which force matrix copies

  levels.push_back(typename smoothed_aggregation<IndexType,ValueType,MemorySpace>::level());
  levels.back().A_ = A; // copy
  levels.back().B.resize(A.num_rows, ValueType(1.0));

  while (levels.back().A_.num_rows > 100)
    extend_hierarchy();

  // TODO make lu_solver accept sparse input
  cusp::array2d<ValueType,cusp::host_memory> coarse_dense(levels.back().A_);
  LU = cusp::detail::lu_solver<ValueType, cusp::host_memory>(coarse_dense);

  // Setup solve matrix for each level
  levels[0].A = A;
  for( size_t lvl = 1; lvl < levels.size(); lvl++ )
    detail::setup_level_matrix( levels[lvl].A, levels[lvl].A_ );
}

template <typename IndexType, typename ValueType, typename MemorySpace>
void smoothed_aggregation<IndexType,ValueType,MemorySpace>::extend_hierarchy(void)
{
  CUSP_PROFILE_SCOPED();

  // compute stength of connection matrix
  SetupMatrixType C;
  detail::symmetric_strength_of_connection(levels.back().A_, C, theta);

  // compute spectral radius of diag(C)^-1 * C
  ValueType rho_DinvA = detail::estimate_rho_Dinv_A(levels.back().A_);

  // compute aggregates
  cusp::array1d<IndexType,MemorySpace> aggregates(C.num_rows,0);
  detail::standard_aggregation(C, aggregates);

  // compute tenative prolongator and coarse nullspace vector
  SetupMatrixType 				T;
  cusp::array1d<ValueType,MemorySpace>  B_coarse;
  detail::fit_candidates(aggregates, levels.back().B, T, B_coarse);
  
  // compute prolongation operator
  SetupMatrixType P;
  detail::smooth_prolongator(levels.back().A_, T, P, ValueType(4.0/3.0), rho_DinvA);  // TODO if C != A then compute rho_Dinv_C

  // compute restriction operator (transpose of prolongator)
  SetupMatrixType R;
  cusp::transpose(P,R);

  // construct Galerkin product R*A*P
  SetupMatrixType RAP;
  {
    // TODO test speed of R * (A * P) vs. (R * A) * P
    SetupMatrixType AP;
    cusp::multiply(levels.back().A_, P, AP);
    cusp::multiply(R, AP, RAP);
  }

    #ifndef USE_POLY_SMOOTHER
  //  4/3 * 1/rho is a good default, where rho is the spectral radius of D^-1(A)
  ValueType omega = ValueType(4.0/3.0) / rho_DinvA;
  levels.back().smoother = cusp::relaxation::jacobi<ValueType, MemorySpace>(levels.back().A_, omega);
  #else
  cusp::array1d<ValueType,cusp::host_memory> coef;
  ValueType rho = cusp::detail::ritz_spectral_radius_symmetric(A, 8);
<<<<<<< HEAD
  cusp::relaxation::detail::chebyshev_polynomial_coefficients(rho,coeff);
  levels.back().smoother = cusp::relaxation::polynomial<ValueType, MemorySpace>(levels.back().A_, coeff);
=======
  cusp::relaxation::detail::chebyshev_polynomial_coefficients(rho,coef);
  levels.back().smoother = cusp::relaxation::polynomial<ValueType, MemorySpace>(coef);
>>>>>>> 14d1dd35
  #endif

  levels.back().aggregates.swap(aggregates);
  detail::setup_level_matrix( levels.back().R, R );
  detail::setup_level_matrix( levels.back().P, P );
  levels.back().residual.resize(levels.back().A_.num_rows);

  // Resize A_ on the finest level to save space
  if( levels.size() == 1 )
	levels.back().A_.resize(0,0,0);

  //std::cout << "omega " << omega << std::endl;

  levels.push_back(level());
  levels.back().A_.swap(RAP);
  levels.back().B.swap(B_coarse);
  levels.back().x.resize(levels.back().A_.num_rows);
  levels.back().b.resize(levels.back().A_.num_rows);

}

    
template <typename IndexType, typename ValueType, typename MemorySpace>
template <typename Array1, typename Array2>
void smoothed_aggregation<IndexType,ValueType,MemorySpace>::operator()(const Array1& b, Array2& x)
{
  CUSP_PROFILE_SCOPED();

  // perform 1 V-cycle
  _solve(b, x, 0);
}

template <typename IndexType, typename ValueType, typename MemorySpace>
template <typename Array1, typename Array2>
void smoothed_aggregation<IndexType,ValueType,MemorySpace>::solve(const Array1& b, Array2& x)
{
  CUSP_PROFILE_SCOPED();

  cusp::default_monitor<ValueType> monitor(b);

  solve(b, x, monitor);
}

template <typename IndexType, typename ValueType, typename MemorySpace>
template <typename Array1, typename Array2, typename Monitor>
void smoothed_aggregation<IndexType,ValueType,MemorySpace>::solve(const Array1& b,
                                                                        Array2& x,
                                                                        Monitor& monitor )
{
  CUSP_PROFILE_SCOPED();

  const size_t n = levels[0].A.num_rows;

  // use simple iteration
  cusp::array1d<ValueType,MemorySpace> update(n);
  cusp::array1d<ValueType,MemorySpace> residual(n);

  // compute initial residual
  cusp::multiply(levels[0].A, x, residual);
  cusp::blas::axpby(b, residual, residual, ValueType(1.0), ValueType(-1.0));

  while(!monitor.finished(residual))
  {   
      _solve(residual, update, 0); 

      // x += M * r
      cusp::blas::axpy(update, x, ValueType(1.0));

      // update residual
      cusp::multiply(levels[0].A, x, residual);
      cusp::blas::axpby(b, residual, residual, ValueType(1.0), ValueType(-1.0));
      ++monitor;
  }   
}

template <typename IndexType, typename ValueType, typename MemorySpace>
template <typename Array1, typename Array2>
void smoothed_aggregation<IndexType,ValueType,MemorySpace>
::_solve(const Array1& b, Array2& x, const size_t i)
{
  CUSP_PROFILE_SCOPED();

  if (i + 1 == levels.size())
  {
    // coarse grid solve
    // TODO streamline
    cusp::array1d<ValueType,cusp::host_memory> temp_b(b);
    cusp::array1d<ValueType,cusp::host_memory> temp_x(x.size());
    LU(temp_b, temp_x);
    x = temp_x;
  }
  else
  {
    // presmooth
    levels[i].smoother.presmooth(levels[i].A, b, x);

    // compute residual <- b - A*x
    cusp::multiply(levels[i].A, x, levels[i].residual);
    cusp::blas::axpby(b, levels[i].residual, levels[i].residual, ValueType(1.0), ValueType(-1.0));

    // restrict to coarse grid
    cusp::multiply(levels[i].R, levels[i].residual, levels[i + 1].b);

    // compute coarse grid solution
    _solve(levels[i + 1].b, levels[i + 1].x, i + 1);

    // apply coarse grid correction 
    cusp::multiply(levels[i].P, levels[i + 1].x, levels[i].residual);
    cusp::blas::axpy(levels[i].residual, x, ValueType(1.0));

    // postsmooth
    levels[i].smoother.postsmooth(levels[i].A, b, x);
  }
}

template <typename IndexType, typename ValueType, typename MemorySpace>
void smoothed_aggregation<IndexType,ValueType,MemorySpace>
::print( void )
{
	IndexType num_levels = levels.size();

	std::cout << "\tNumber of Levels:\t" << num_levels << std::endl;
	std::cout << "\tOperator Complexity:\t" << operator_complexity() << std::endl;
	std::cout << "\tGrid Complexity:\t" << grid_complexity() << std::endl;
	std::cout << "\tlevel\tunknowns\tnonzeros:\t" << std::endl;

	IndexType nnz = 0;

	for(size_t index = 0; index < levels.size(); index++)
		nnz += levels[index].A.num_entries;

	for(size_t index = 0; index < levels.size(); index++)
  {
		double percent = (double)levels[index].A.num_entries / nnz;
		std::cout << "\t" << index << "\t" << levels[index].A.num_cols << "\t\t" \
              << levels[index].A.num_entries << " \t[" << 100*percent << "%]" \
              << std::endl;
	}
} 

template <typename IndexType, typename ValueType, typename MemorySpace>
double smoothed_aggregation<IndexType,ValueType,MemorySpace>
::operator_complexity( void )
{
	size_t nnz = 0;

	for(size_t index = 0; index < levels.size(); index++)
		nnz += levels[index].A.num_entries;

	return (double) nnz / (double) levels[0].A.num_entries;
} 

template <typename IndexType, typename ValueType, typename MemorySpace>
double smoothed_aggregation<IndexType,ValueType,MemorySpace>
::grid_complexity( void )
{
	size_t unknowns = 0;
	for(size_t index = 0; index < levels.size(); index++)
		unknowns += levels[index].A.num_rows;

	return (double) unknowns / (double) levels[0].A.num_rows;
} 

} // end namespace precond
} // end namespace cusp
<|MERGE_RESOLUTION|>--- conflicted
+++ resolved
@@ -190,7 +190,7 @@
                  	Matrix2& src)
 {	
 	dst = src;
-	// save space by resizing src to nothing
+	// same space by resizing src to nothing
         src.resize(0,0,0);
 }
 
@@ -218,8 +218,7 @@
   LU = cusp::detail::lu_solver<ValueType, cusp::host_memory>(coarse_dense);
 
   // Setup solve matrix for each level
-  levels[0].A = A;
-  for( size_t lvl = 1; lvl < levels.size(); lvl++ )
+  for( size_t lvl = 0; lvl < levels.size(); lvl++ )
     detail::setup_level_matrix( levels[lvl].A, levels[lvl].A_ );
 }
 
@@ -261,30 +260,21 @@
     cusp::multiply(R, AP, RAP);
   }
 
-    #ifndef USE_POLY_SMOOTHER
+  #ifndef USE_POLY_SMOOTHER
   //  4/3 * 1/rho is a good default, where rho is the spectral radius of D^-1(A)
   ValueType omega = ValueType(4.0/3.0) / rho_DinvA;
   levels.back().smoother = cusp::relaxation::jacobi<ValueType, MemorySpace>(levels.back().A_, omega);
   #else
-  cusp::array1d<ValueType,cusp::host_memory> coef;
+  cusp::array1d<ValueType,cusp::host_memory> coeff;
   ValueType rho = cusp::detail::ritz_spectral_radius_symmetric(A, 8);
-<<<<<<< HEAD
   cusp::relaxation::detail::chebyshev_polynomial_coefficients(rho,coeff);
   levels.back().smoother = cusp::relaxation::polynomial<ValueType, MemorySpace>(levels.back().A_, coeff);
-=======
-  cusp::relaxation::detail::chebyshev_polynomial_coefficients(rho,coef);
-  levels.back().smoother = cusp::relaxation::polynomial<ValueType, MemorySpace>(coef);
->>>>>>> 14d1dd35
   #endif
 
   levels.back().aggregates.swap(aggregates);
   detail::setup_level_matrix( levels.back().R, R );
   detail::setup_level_matrix( levels.back().P, P );
   levels.back().residual.resize(levels.back().A_.num_rows);
-
-  // Resize A_ on the finest level to save space
-  if( levels.size() == 1 )
-	levels.back().A_.resize(0,0,0);
 
   //std::cout << "omega " << omega << std::endl;
 
@@ -293,7 +283,6 @@
   levels.back().B.swap(B_coarse);
   levels.back().x.resize(levels.back().A_.num_rows);
   levels.back().b.resize(levels.back().A_.num_rows);
-
 }
 
     
@@ -320,9 +309,7 @@
 
 template <typename IndexType, typename ValueType, typename MemorySpace>
 template <typename Array1, typename Array2, typename Monitor>
-void smoothed_aggregation<IndexType,ValueType,MemorySpace>::solve(const Array1& b,
-                                                                        Array2& x,
-                                                                        Monitor& monitor )
+void smoothed_aggregation<IndexType,ValueType,MemorySpace>::solve(const Array1& b, Array2& x, Monitor& monitor )
 {
   CUSP_PROFILE_SCOPED();
 
