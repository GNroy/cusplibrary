/*
 *  Copyright 2008-2014 NVIDIA Corporation
 *
 *  Licensed under the Apache License, Version 2.0 (the "License");
 *  you may not use this file except in compliance with the License.
 *  You may obtain a copy of the License at
 *
 *      http://www.apache.org/licenses/LICENSE-2.0
 *
 *  Unless required by applicable law or agreed to in writing, software
 *  distributed under the License is distributed on an "AS IS" BASIS,
 *  WITHOUT WARRANTIES OR CONDITIONS OF ANY KIND, either express or implied.
 *  See the License for the specific language governing permissions and
 *  limitations under the License.
 */

/*! \file blas.h
 *  \brief BLAS-like functions
 */

#pragma once

#include <cusp/detail/config.h>
#include <cusp/detail/execution_policy.h>

#include <cusp/complex.h>

namespace cusp
{
namespace blas
{

/*! \addtogroup dense Dense Algorithms
 *  \addtogroup blas BLAS
 *  \ingroup dense
 *  \brief Interface to BLAS routines
 *  \{
 */

/*! \cond */
template <typename DerivedPolicy,
          typename ArrayType>
int amax(const thrust::detail::execution_policy_base<DerivedPolicy> &exec,
         const ArrayType& x);
/*! \endcond */

/**
 * \brief index of the largest element in a array
 *
 * \tparam ArrayType Type of the input array
 *
 * \param x The input array to find max value
 *
 * \par Example
 * \code
 * #include <cusp/array1d.h>
 * #include <cusp/print.h>
 *
 * // include cusp blas header file
 * #include <cusp/blas/blas.h>
 *
 * int main()
 * {
 *   // create an array
 *   cusp::array1d<float,cusp::host_memory> x(10);
 *
 *   // fill x array with random values
 *   cusp::random_array<float> rand(10);
 *
 *   // find index of max absolute value in x
 *   int index = cusp::blas::amax(x);
 *
 *   std::cout << "Max value at pos: " << index << std::endl;
 *
 *   return 0;
 * }
 * \endcode
 */
template <typename ArrayType>
int amax(const ArrayType& x);

/*! \cond */
template <typename DerivedPolicy,
          typename ArrayType>
typename cusp::norm_type<typename ArrayType::value_type>::type
asum(const thrust::detail::execution_policy_base<DerivedPolicy> &exec,
     const ArrayType& x);
/*! \endcond */

/**
 * \brief sum of absolute value of all entries in array
 *
 * \tparam ArrayType Type of the input array
 *
 * \param x The input array to compute sum of absolute values
 *
 * \par Example
 * \code
 * #include <cusp/array1d.h>
 * #include <cusp/print.h>
 *
 * // include cusp blas header file
 * #include <cusp/blas/blas.h>
 *
 * int main()
 * {
 *   // create an array
 *   cusp::array1d<float,cusp::host_memory> x(10);
 *
 *   // fill x array with random values
 *   cusp::random_array<float> rand(10);
 *
 *   // find index of max absolute value in x
 *   float sum = cusp::blas::asum(x);
 *
 *   std::cout << "asum(x) =" << sum << std::endl;
 *
 *   return 0;
 * }
 * \endcode
 */
template <typename ArrayType>
typename cusp::norm_type<typename ArrayType::value_type>::type
asum(const ArrayType& x);

/*! \cond */
template <typename DerivedPolicy,
          typename ArrayType1,
          typename ArrayType2,
          typename ScalarType>
void axpy(const thrust::detail::execution_policy_base<DerivedPolicy> &exec,
          const ArrayType1& x,
                ArrayType2& y,
          const ScalarType alpha);
/*! \endcond */

/**
 * \brief scaled vector addition (y = alpha * x + y)
 *
 * \tparam ArrayType1 Type of the first input array
 * \tparam ArrayType2 Type of the second input array
 * \tparam ScalarType Type of the scale factor
 *
 * \param x The input array
 * \param y The output array to store the result
 * \param alpha The scale factor applied to array x
 *
 * \par Example
 * \code
 * #include <cusp/array1d.h>
 * #include <cusp/print.h>
 *
 * // include cusp blas header file
 * #include <cusp/blas/blas.h>
 *
 * int main()
 * {
 *   // create an empty source array
 *   cusp::array1d<float,cusp::host_memory> x(10);
 *
 *   // create a destination array filled with 1s
 *   cusp::array1d<float,cusp::host_memory> y(10, 1);
 *
 *   // fill x array with random values
 *   cusp::random_array<float> rand(10);
 *   cusp::blas::copy(rand, x);
 *
 *   // compute y += 1.5*x
 *   cusp::blas::axpy(x, y, 1.5);
 *
 *   return 0;
 * }
 * \endcode
 */
template <typename ArrayType1,
          typename ArrayType2,
          typename ScalarType>
void axpy(const ArrayType1& x,
                ArrayType2& y,
          const ScalarType alpha);

/*! \cond */
template <typename DerivedPolicy,
          typename ArrayType1,
          typename ArrayType2,
          typename ArrayType3,
          typename ScalarType1,
          typename ScalarType2>
void axpby(const thrust::detail::execution_policy_base<DerivedPolicy> &exec,
           const ArrayType1& x,
           const ArrayType2& y,
                 ArrayType3& z,
           const ScalarType1 alpha,
           const ScalarType2 beta);
/*! \endcond */

/**
 * \brief compute linear combination of two vectors (z = alpha * x + beta * y)
 *
 * \tparam ArrayType1 Type of the first input array
 * \tparam ArrayType2 Type of the second input array
 * \tparam ArrayType3 Type of the third input array
 * \tparam ScalarType1 Type of the first scale factor
 * \tparam ScalarType2 Type of the second scale factor
 *
 * \param x The first input array
 * \param y The second input array
 * \param z The output array to store the result
 * \param alpha The scale factor applied to array x
 * \param beta The scale factor applied to array y
 *
 * \par Example
 * \code
 * #include <cusp/array1d.h>
 * #include <cusp/print.h>
 *
 * // include cusp blas header file
 * #include <cusp/blas/blas.h>
 *
 * int main()
 * {
 *   // create two empty source arrays
 *   cusp::array1d<float,cusp::host_memory> x(10);
 *   cusp::array1d<float,cusp::host_memory> y(10);
 *
 *   // create a destination array
 *   cusp::array1d<float,cusp::host_memory> z(10);
 *
 *   // fill x array with random values
 *   cusp::random_array<float> rand1(10, 0);
 *   cusp::blas::copy(rand1, x);
 *
 *   // fill y array with random values
 *   cusp::random_array<float> rand2(10, 7);
 *   cusp::blas::copy(rand2, y);
 *
 *   // compute z = 1.5*x + 2.0*y
 *   cusp::blas::axpby(x, y, z, 1.5, 2.0);
 *
 *   return 0;
 * }
 * \endcode
 */
template <typename ArrayType1,
          typename ArrayType2,
          typename ArrayType3,
          typename ScalarType1,
          typename ScalarType2>
void axpby(const ArrayType1& x,
           const ArrayType2& y,
                 ArrayType3& z,
           const ScalarType1 alpha,
           const ScalarType2 beta);

/*! \cond */
template <typename DerivedPolicy,
          typename ArrayType1,
          typename ArrayType2,
          typename ArrayType3,
          typename ArrayType4,
          typename ScalarType1,
          typename ScalarType2,
          typename ScalarType3>
void axpbypcz(const thrust::detail::execution_policy_base<DerivedPolicy> &exec,
              const ArrayType1& x,
              const ArrayType2& y,
              const ArrayType3& z,
                    ArrayType4& output,
              const ScalarType1 alpha,
              const ScalarType2 beta,
              const ScalarType3 gamma);
/*! \endcond */

/**
 * \brief compute linear combination of three vectors (output = alpha * x + beta * y + gamma * z)
 *
 * \tparam ArrayType1 Type of the first input array
 * \tparam ArrayType2 Type of the second input array
 * \tparam ArrayType3 Type of the third input array
 * \tparam ArrayType4 Type of the input/output array
 * \tparam ScalarType1 Type of the first scale factor
 * \tparam ScalarType2 Type of the second scale factor
 * \tparam ScalarType3 Type of the third scale factor
 *
 * \param x The first input array
 * \param y The second input array
 * \param z The third input array
 * \param w The output array to store the result
 * \param alpha The scale factor applied to array x
 * \param beta The scale factor applied to array y
 * \param gamma The scale factor applied to array z
 *
 * \par Example
 * \code
 * #include <cusp/array1d.h>
 * #include <cusp/print.h>
 *
 * // include cusp blas header file
 * #include <cusp/blas/blas.h>
 *
 * int main()
 * {
 *   // create two empty source arrays
 *   cusp::array1d<float,cusp::host_memory> x(10);
 *   cusp::array1d<float,cusp::host_memory> y(10);
 *   cusp::array1d<float,cusp::host_memory> z(10);
 *
 *   // create a destination array
 *   cusp::array1d<float,cusp::host_memory> w(10);
 *
 *   // fill x array with random values
 *   cusp::random_array<float> rand1(10, 0);
 *   cusp::blas::copy(rand1, x);
 *
 *   // fill y array with random values
 *   cusp::random_array<float> rand2(10, 7);
 *   cusp::blas::copy(rand2, y);
 *
 *   // fill z array with random values
 *   cusp::random_array<float> rand3(10, 4);
 *   cusp::blas::copy(rand3, z);
 *
 *   // compute w = 1.5*x + 2.0*y + 2.1*z
 *   cusp::blas::axpbypcz(x, y, z, w, 1.5, 2.0, 2.1);
 *
 *   return 0;
 * }
 * \endcode
 */
template <typename ArrayType1,
          typename ArrayType2,
          typename ArrayType3,
          typename ArrayType4,
          typename ScalarType1,
          typename ScalarType2,
          typename ScalarType3>
void axpbypcz(const ArrayType1& x,
              const ArrayType2& y,
              const ArrayType3& z,
                    ArrayType4& w,
              const ScalarType1 alpha,
              const ScalarType2 beta,
              const ScalarType3 gamma);

/*! \cond */
template <typename DerivedPolicy,
          typename ArrayType1,
          typename ArrayType2,
          typename ArrayType3>
void xmy(const thrust::detail::execution_policy_base<DerivedPolicy> &exec,
         const ArrayType1& x,
         const ArrayType2& y,
               ArrayType3& z);
/*! \endcond */

/**
 * \brief elementwise multiplication of two vectors (z[i] = x[i] * y[i])
 *
 * \tparam ArrayType1 Type of the first input array
 * \tparam ArrayType2 Type of the second input array
 * \tparam ArrayType3 Type of the output array
 *
 * \param x The first input array
 * \param y The second input array
 * \param z The output array
 *
 * \par Example
 * \code
 * #include <cusp/array1d.h>
 * #include <cusp/print.h>
 *
 * // include cusp blas header file
 * #include <cusp/blas/blas.h>
 *
 * int main()
 * {
 *   // create an array filled with 2s
 *   cusp::array1d<float,cusp::host_memory> x(10, 2);
 *
 *   // create an array filled with 3s
 *   cusp::array1d<float,cusp::host_memory> y(10, 3);
 *
 *   // create an empty array
 *   cusp::array1d<float,cusp::host_memory> z(10);
 *
 *   // multiply arrays x and y
 *   cusp::blas::xmy(x, y, z);
 *
 *   return 0;
 * }
 * \endcode
 */
template <typename ArrayType1,
          typename ArrayType2,
          typename ArrayType3>
void xmy(const ArrayType1& x,
         const ArrayType2& y,
               ArrayType3& z);

/*! \cond */
template <typename DerivedPolicy,
          typename ArrayType1,
          typename ArrayType2>
void copy(const thrust::detail::execution_policy_base<DerivedPolicy> &exec,
          const ArrayType1& x,
                ArrayType2& y);
/*! \endcond */

/**
 * \brief vector copy (y = x)
 *
 * \tparam ArrayType1 Type of the input array
 * \tparam ArrayType2 Type of the output array
 *
 * \param x The input array
 * \param y The output array
 *
 * \par Example
 * \code
 * #include <cusp/array1d.h>
 * #include <cusp/print.h>
 *
 * // include cusp blas header file
 * #include <cusp/blas/blas.h>
 *
 * int main()
 * {
 *   // create an array filled with 2s
 *   cusp::array1d<float,cusp::host_memory> x(10, 2);
 *
 *   // create an empty array
 *   cusp::array1d<float,cusp::host_memory> y(10);
 *
 *   // copy array x into y
 *   cusp::blas::copy(x, y);
 *
 *   return 0;
 * }
 * \endcode
 */
template <typename ArrayType1,
          typename ArrayType2>
void copy(const ArrayType1& x,
                ArrayType2& y);

/*! \cond */
template <typename DerivedPolicy,
          typename ArrayType1,
          typename ArrayType2>
typename ArrayType1::value_type
dot(const thrust::detail::execution_policy_base<DerivedPolicy> &exec,
    const ArrayType1& x,
    const ArrayType2& y);
/*! \endcond */

/**
 * \brief dot product (x^T * y)
 *
 * \tparam ArrayType1 Type of the first input array
 * \tparam ArrayType2 Type of the second input array
 *
 * \param x The first input array
 * \param y The second input array
 *
 * \par Example
 * \code
 * #include <cusp/array1d.h>
 * #include <cusp/print.h>
 *
 * // include cusp blas header file
 * #include <cusp/blas/blas.h>
 *
 * int main()
 * {
 *   // create an array filled with 2s
 *   cusp::array1d<float,cusp::host_memory> x(10, 2);
 *
 *   // create an array filled with 3s
 *   cusp::array1d<float,cusp::host_memory> y(10, 3);
 *
 *   // compute dot product of array x into y
 *   float value = cusp::blas::dot(x, y);
 *
 *   return 0;
 * }
 * \endcode
 */
template <typename ArrayType1,
          typename ArrayType2>
typename ArrayType1::value_type
dot(const ArrayType1& x,
    const ArrayType2& y);

/*! \cond */
template <typename DerivedPolicy,
          typename ArrayType1,
          typename ArrayType2>
typename ArrayType1::value_type
dotc(const thrust::detail::execution_policy_base<DerivedPolicy> &exec,
     const ArrayType1& x,
     const ArrayType2& y);
/*! \endcond */

/**
 * \brief conjugate dot product (conjugate(x)^T * y)
 *
 * \tparam ArrayType1 Type of the first input array
 * \tparam ArrayType2 Type of the second input array
 *
 * \param x The first input array
 * \param y The second input array
 *
 * \par Example
 * \code
 * #include <cusp/array1d.h>
 * #include <cusp/print.h>
 *
 * // include cusp blas header file
 * #include <cusp/blas/blas.h>
 *
 * int main()
 * {
 *   // create an array filled with 2s
 *   cusp::array1d<float,cusp::host_memory> x(10, 2);
 *
 *   // create an array filled with 3s
 *   cusp::array1d<float,cusp::host_memory> y(10, 3);
 *
 *   // compute dot product of array x into y
 *   float value = cusp::blas::dotc(x, y);
 *
 *   return 0;
 * }
 * \endcode
 */
template <typename ArrayType1,
          typename ArrayType2>
typename ArrayType1::value_type
dotc(const ArrayType1& x,
     const ArrayType2& y);

/*! \cond */
template <typename DerivedPolicy,
          typename ArrayType,
          typename ScalarType>
void fill(const thrust::detail::execution_policy_base<DerivedPolicy> &exec,
          ArrayType& array,
          const ScalarType alpha);
/*! \endcond */

/**
 * \brief vector fill (x[i] = alpha)
 *
 * \tparam ArrayType Type of the input array
 * \tparam ScalarType Type of the fill value
 *
 * \param x The input array to fill
 * \param alpha Value to fill array x
 *
 * \par Example
 * \code
 * #include <cusp/array1d.h>
 * #include <cusp/print.h>
 *
 * // include cusp blas header file
 * #include <cusp/blas/blas.h>
 *
 * int main()
 * {
 *   // create an array
 *   cusp::array1d<float,cusp::host_memory> x(10);
 *
 *   // fill x array with 1s
 *   cusp::blas::fill(x, 1);
 *
 *   return 0;
 * }
 * \endcode
 */
template <typename ArrayType,
          typename ScalarType>
void fill(ArrayType& x,
          const ScalarType alpha);

/*! \cond */
template <typename DerivedPolicy,
          typename ArrayType>
typename cusp::norm_type<typename ArrayType::value_type>::type
nrm1(const thrust::detail::execution_policy_base<DerivedPolicy> &exec,
     const ArrayType& array);
/*! \endcond */

/**
 * \brief vector 1-norm (sum abs(x[i]))
 *
 * \tparam ArrayType Type of the input array
 *
 * \param x The input array to find 2-norm
 *
 * \par Example
 * \code
 * #include <cusp/array1d.h>
 * #include <cusp/print.h>
 *
 * // include cusp blas header file
 * #include <cusp/blas/blas.h>
 *
 * int main()
 * {
 *   // create an array initially filled with random values
 *   cusp::array1d<float,cusp::host_memory> x(10);
 *   cusp::random_array<float> rand(10);
 *   cusp::blas::copy(rand, x);
 *
 *   // compute and print 1-norm
 *   float nrm_x = cusp::blas::nrm1(x);
 *   std::cout << "nrm1(x) = " << nrm_x << std::endl;
 *
 *   return 0;
 * }
 * \endcode
 */
template <typename ArrayType>
typename cusp::norm_type<typename ArrayType::value_type>::type
nrm1(const ArrayType& x);

/*! \cond */
template <typename DerivedPolicy,
          typename ArrayType>
typename cusp::norm_type<typename ArrayType::value_type>::type
nrm2(const thrust::detail::execution_policy_base<DerivedPolicy> &exec,
     const ArrayType& x);
/*! \endcond */

/**
 * \brief vector 2-norm (sqrt(sum x[i] * x[i] )
 *
 * \tparam ArrayType Type of the input array
 *
 * \param x The input array to find 2-norm
 *
 * \par Example
 * \code
 * #include <cusp/array1d.h>
 * #include <cusp/print.h>
 *
 * // include cusp blas header file
 * #include <cusp/blas/blas.h>
 *
 * int main()
 * {
 *   // create an array initially filled with random values
 *   cusp::array1d<float,cusp::host_memory> x(10);
 *   cusp::random_array<float> rand(10);
 *   cusp::blas::copy(rand, x);
 *
 *   // compute and print 2-norm
 *   float nrm_x = cusp::blas::nrm2(x);
 *   std::cout << "nrm2(x) = " << nrm_x << std::endl;
 *
 *   return 0;
 * }
 * \endcode
 */
template <typename ArrayType>
typename cusp::norm_type<typename ArrayType::value_type>::type
nrm2(const ArrayType& x);

/*! \cond */
template <typename DerivedPolicy,
          typename ArrayType>
typename cusp::norm_type<typename ArrayType::value_type>::type
nrmmax(const thrust::detail::execution_policy_base<DerivedPolicy> &exec,
       const ArrayType& x);
/*! \endcond */

/**
 * \brief vector infinity norm
 *
 * \tparam ArrayType Type of the input array
 *
 * \param x The input array to find infinity norm
 *
 * \par Example
 * \code
 * #include <cusp/array1d.h>
 * #include <cusp/print.h>
 *
 * // include cusp blas header file
 * #include <cusp/blas/blas.h>
 *
 * int main()
 * {
 *   // create an array initially filled with random values
 *   cusp::array1d<float,cusp::host_memory> x(10);
 *   cusp::random_array<float> rand(10);
 *   cusp::blas::copy(rand, x);
 *
 *   // compute and print infinity norm
 *   float nrm_x = cusp::blas::nrmmax(x);
 *   std::cout << "nrmmax(x) = " << nrm_x << std::endl;
 *
 *   return 0;
 * }
 * \endcode
 */
template <typename ArrayType>
typename cusp::norm_type<typename ArrayType::value_type>::type
nrmmax(const ArrayType& x);

/*! \cond */
template <typename DerivedPolicy,
          typename ArrayType,
          typename ScalarType>
void scal(const thrust::detail::execution_policy_base<DerivedPolicy> &exec,
          ArrayType& x,
          const ScalarType alpha);
/*! \endcond */

/**
 * \brief scale vector (x[i] = alpha * x[i])
 *
 * \tparam ArrayType  Type of the input array
 * \tparam ScalarType Type of the scalar value
 *
 * \param x The input array to scale
 * \param alpha The scale factor
 *
 * \par Example
 * \code
 * #include <cusp/array1d.h>
 * #include <cusp/print.h>
 *
 * // include cusp blas header file
 * #include <cusp/blas/blas.h>
 *
 * int main()
 * {
 *   // create an array initially filled with 2s
 *   cusp::array1d<float,cusp::host_memory> x(10, 2);
 *
 *   // scal x by 2
 *   cusp::blas::scal(x, 2);
 *
 *   // print the scaled vector
 *   cusp::print(x);
 *
 *   return 0;
 * }
 * \endcode
 */
template <typename ArrayType,
          typename ScalarType>
void scal(ArrayType& x,
          const ScalarType alpha);

/*! \cond */
template <typename DerivedPolicy,
          typename Array2d1,
          typename Array1d1,
          typename Array1d2>
void gemv(const thrust::detail::execution_policy_base<DerivedPolicy> &exec,
          const Array2d1& A,
          const Array1d1& x,
<<<<<<< HEAD
                Array1d2& y);
=======
                Array1d2& y,
          const typename Array2d1::value_type alpha = 1.0,
          const typename Array2d1::value_type beta  = 0.0);
>>>>>>> 6bf7303a
/*! \endcond */

/**
 * \brief Computes a matrix-vector product using a general matrix
 *
 * \tparam Array2d1 Type of the input matrix
 * \tparam Array1d1 Type of the input vector
 * \tparam Array1d2 Type of the output vector
 *
 * \param A General matrix
 * \param x Input vector
<<<<<<< HEAD
 * \param x Output vector
=======
 * \param y Output vector
 * \param alpha Scale input by alpha
 * \param beta  Scale output by beta
>>>>>>> 6bf7303a
 *
 * \par Example
 * \code
 * #include <cusp/array1d.h>
 * #include <cusp/array2d.h>
 * #include <cusp/print.h>
 *
 * #include <cusp/gallery/poisson.h>
 *
 * // include cusp blas header file
 * #include <cusp/blas/blas.h>
 *
 * int main()
 * {
 *   // create an empty dense matrix structure
 *   cusp::array2d<float,cusp::host_memory> A;
 *
 *   // create 2D Poisson problem
 *   cusp::gallery::poisson5pt(A, 4, 4);
 *
 *   // create an random dense array
 *   cusp::random_array<float> rand(A.num_rows);
 *   cusp::array1d<float,cusp::host_memory> x(rand);
 *
 *   // create an empty output array
 *   cusp::array1d<float,cusp::host_memory> y(A.num_rows);
 *
 *   // multiply A and x to produce y
 *   cusp::blas::gemv(A, x, y);
 *
 *   // print the contents of y
 *   cusp::print(y);
 *
 *   return 0;
 * }
 * \endcode
 */
template<typename Array2d1,
         typename Array1d1,
         typename Array1d2>
void gemv(const Array2d1& A,
          const Array1d1& x,
<<<<<<< HEAD
                Array1d2& y);
=======
                Array1d2& y,
          const typename Array2d1::value_type alpha = 1.0,
          const typename Array2d1::value_type beta  = 0.0);
>>>>>>> 6bf7303a

/*! \cond */
template <typename DerivedPolicy,
          typename Array1d1,
          typename Array1d2,
          typename Array2d1>
void ger(const thrust::detail::execution_policy_base<DerivedPolicy> &exec,
         const Array1d1& x,
         const Array1d2& y,
<<<<<<< HEAD
               Array2d1& A);
=======
               Array2d1& A,
         const typename Array2d1::value_type alpha = 1.0);
>>>>>>> 6bf7303a
/*! \endcond */

/**
 * \brief Performs a rank-1 update of a general matrix.
 *
 * \tparam Array1d1 Type of the first input array
 * \tparam Array1d2 Type of the second input array
 * \tparam Array2d1 Type of the output matrix
 *
 * \param x First n-element array
 * \param y Second n-element array
 * \param A An n-by-n general matrix
<<<<<<< HEAD
=======
 * \param alpha Scale input by alpha
>>>>>>> 6bf7303a
 *
 * \par Example
 * \code
 * #include <cusp/array1d.h>
 * #include <cusp/array2d.h>
 * #include <cusp/print.h>
 *
 * #include <cusp/gallery/poisson.h>
 *
 * // include cusp blas header file
 * #include <cusp/blas/blas.h>
 *
 * int main()
 * {
 *   // create 2 random dense arrays
 *   cusp::random_array<float> rand1(10, 0);
 *   cusp::array1d<float,cusp::host_memory> x(rand1);
 *
 *   cusp::random_array<float> rand2(10, 7);
 *   cusp::array1d<float,cusp::host_memory> y(rand2);
 *
 *   // create an empty dense matrix structure
 *   cusp::array2d<float,cusp::host_memory> A(10,10);
 *
 *   // compute n-by-n general update
 *   cusp::blas::ger(x, y, A);
 *
 *   // print the contents of A
 *   cusp::print(A);
 *
 *   return 0;
 * }
 * \endcode
 */
template<typename Array1d1,
         typename Array1d2,
         typename Array2d1>
void ger(const Array1d1& x,
         const Array1d2& y,
<<<<<<< HEAD
               Array2d1& A);
=======
               Array2d1& A,
         const typename Array2d1::value_type alpha = 1.0);
>>>>>>> 6bf7303a

/*! \cond */
template <typename DerivedPolicy,
          typename Array2d1,
          typename Array1d1,
          typename Array1d2>
void symv(const thrust::detail::execution_policy_base<DerivedPolicy> &exec,
          const Array2d1& A,
          const Array1d1& x,
<<<<<<< HEAD
                Array1d2& y);
=======
                Array1d2& y,
          const typename Array2d1::value_type alpha = 1.0,
          const typename Array2d1::value_type beta  = 0.0);
>>>>>>> 6bf7303a
/*! \endcond */

/**
 * \brief Computes a matrix-vector product using a symmetric matrix
 *
 * \tparam Array2d1 Type of the input matrix
 * \tparam Array1d1 Type of the input vector
 * \tparam Array1d2 Type of the output vector
 *
 * \param A Symmetric matrix
 * \param x Input vector
<<<<<<< HEAD
 * \param x Output vector
=======
 * \param y Output vector
 * \param alpha Scale input by alpha
 * \param beta  Scale output by beta
>>>>>>> 6bf7303a
 *
 * \par Example
 * \code
 * #include <cusp/array1d.h>
 * #include <cusp/array2d.h>
 * #include <cusp/print.h>
 *
 * #include <cusp/gallery/poisson.h>
 *
 * // include cusp blas header file
 * #include <cusp/blas/blas.h>
 *
 * int main()
 * {
 *   // create an empty dense matrix structure
 *   cusp::array2d<float,cusp::host_memory> A;
 *
 *   // create 2D Poisson problem
 *   cusp::gallery::poisson5pt(A, 4, 4);
 *
 *   // create an random dense array
 *   cusp::random_array<float> rand(A.num_rows);
 *   cusp::array1d<float,cusp::host_memory> x(rand);
 *
 *   // create an empty output array
 *   cusp::array1d<float,cusp::host_memory> y(A.num_rows);
 *
 *   // multiply A and x to produce y
 *   cusp::blas::symv(A, x, y);
 *
 *   // print the contents of y
 *   cusp::print(y);
 *
 *   return 0;
 * }
 * \endcode
 */
template <typename Array2d1,
          typename Array1d1,
          typename Array1d2>
void symv(const Array2d1& A,
          const Array1d1& x,
<<<<<<< HEAD
                Array1d2& y);
=======
                Array1d2& y,
          const typename Array2d1::value_type alpha = 1.0,
          const typename Array2d1::value_type beta  = 0.0);
>>>>>>> 6bf7303a

/*! \cond */
template <typename DerivedPolicy,
          typename Array1d,
          typename Array2d>
void syr(const thrust::detail::execution_policy_base<DerivedPolicy> &exec,
         const Array1d& x,
<<<<<<< HEAD
               Array2d& A);
=======
               Array2d& A,
         const typename Array1d::value_type alpha = 1.0);
>>>>>>> 6bf7303a
/*! \endcond */

/**
 * \brief Performs a rank-1 update of a symmetric matrix.
 *
 * \tparam Array1d Type of the input array
 * \tparam Array2d Type of the output matrix
 *
 * \param x An n-element array
 * \param A An n-by-n symmetric matrix
<<<<<<< HEAD
=======
 * \param alpha Scale input by alpha
>>>>>>> 6bf7303a
 *
 * \par Example
 * \code
 * #include <cusp/array1d.h>
 * #include <cusp/array2d.h>
 * #include <cusp/print.h>
 *
 * #include <cusp/gallery/poisson.h>
 *
 * // include cusp blas header file
 * #include <cusp/blas/blas.h>
 *
 * int main()
 * {
 *   // create an random dense array
 *   cusp::random_array<float> rand(10);
 *   cusp::array1d<float,cusp::host_memory> x(rand);
 *
 *   // create an empty dense matrix structure
 *   cusp::array2d<float,cusp::host_memory> A(10,10);
 *
 *   // compute rank-1 update
 *   cusp::blas::syr(x, A);
 *
 *   // print the contents of A
 *   cusp::print(A);
 *
 *   return 0;
 * }
 * \endcode
 */
template <typename Array1d,
          typename Array2d>
void syr(const Array1d& x,
<<<<<<< HEAD
               Array2d& A);
=======
               Array2d& A,
         const typename Array1d::value_type alpha = 1.0);
>>>>>>> 6bf7303a

/*! \cond */
template <typename DerivedPolicy,
          typename Array2d,
          typename Array1d>
void trmv(const thrust::detail::execution_policy_base<DerivedPolicy> &exec,
          const Array2d& A,
                Array1d& x);
/*! \endcond */

/**
 * \brief Computes a matrix-vector product using a triangular matrix
 *
 * \tparam Array2d1 Type of the input matrix
 * \tparam Array1d1 Type of the input vector
 * \tparam Array1d2 Type of the output vector
 *
 * \param A Triangular matrix
 * \param x Input vector
 * \param x Output vector
 *
 * \par Example
 * \code
 * #include <cusp/array1d.h>
 * #include <cusp/array2d.h>
 * #include <cusp/print.h>
 *
 * #include <cusp/gallery/poisson.h>
 *
 * // include cusp blas header file
 * #include <cusp/blas/blas.h>
 *
 * int main()
 * {
 *   // create an empty dense matrix structure
 *   cusp::array2d<float,cusp::host_memory> A;
 *
 *   // create 2D Poisson problem
 *   cusp::gallery::poisson5pt(A, 4, 4);
 *
 *   // create an random dense array
 *   cusp::random_array<float> rand(A.num_rows);
 *   cusp::array1d<float,cusp::host_memory> x(rand);
 *
 *   // create an empty output array
 *   cusp::array1d<float,cusp::host_memory> y(A.num_rows);
 *
 *   // multiply A and x to produce y
 *   cusp::blas::trmv(A, x, y);
 *
 *   // print the contents of y
 *   cusp::print(y);
 *
 *   return 0;
 * }
 * \endcode
 */
template<typename Array2d,
         typename Array1d>
void trmv(const Array2d& A,
                Array1d& x);

/*! \cond */
template <typename DerivedPolicy,
          typename Array2d,
          typename Array1d>
void trsv(const thrust::detail::execution_policy_base<DerivedPolicy> &exec,
          const Array2d& A,
                Array1d& x);
/*! \endcond */

/**
 * \brief Solve a triangular matrix equation
 *
 * \tparam Array2d Type of the symmetric input matrix
 * \tparam Array1d Type of the input right-hand side
 *
 * \param A Upper or lower triangle of a symmetric matrix
 * \param x Right-hand side vector
 *
 * \par Example
 * \code
 * #include <cusp/array1d.h>
 * #include <cusp/array2d.h>
 * #include <cusp/print.h>
 *
 * #include <cusp/gallery/poisson.h>
 *
 * // include cusp blas header file
 * #include <cusp/blas/blas.h>
 *
 * int main()
 * {
 *   // create an empty dense matrix structure
 *   cusp::array2d<float,cusp::host_memory> A;
 *
 *   // create 2D Poisson problem
 *   cusp::gallery::poisson5pt(A, 4, 4);
 *
 *   // create an random dense array
 *   cusp::random_array<float> rand(A.num_rows);
 *   cusp::array1d<float,cusp::host_memory> x(rand);
 *
 *   // solve for RHS vector
 *   cusp::blas::trsv(A, x);
 *
 *   // print the contents of x
 *   cusp::print(x);
 *
 *   return 0;
 * }
 * \endcode
 */
template<typename Array2d,
         typename Array1d>
void trsv(const Array2d& A,
                Array1d& x);

/*! \cond */
template <typename DerivedPolicy,
          typename Array2d1,
          typename Array2d2,
          typename Array2d3>
void gemm(const thrust::detail::execution_policy_base<DerivedPolicy> &exec,
          const Array2d1& A,
          const Array2d2& B,
                Array2d3& C,
          const typename Array2d1::value_type alpha = 1.0,
          const typename Array2d1::value_type beta  = 0.0);
/*! \endcond */

/**
 * \brief Computes a matrix-matrix product with general matrices.
 *
 * \tparam Array2d1 Type of the first input matrix
 * \tparam Array2d2 Type of the second input matrix
 * \tparam Array2d3 Type of the output matrix
 *
 * \param A First input matrix
 * \param B Second input matrix
 * \param C Output matrix
<<<<<<< HEAD
=======
 * \param alpha Scale input by alpha
 * \param beta  Scale output by beta
>>>>>>> 6bf7303a
 *
 * \par Example
 * \code
 * #include <cusp/array2d.h>
 * #include <cusp/print.h>
 *
 * #include <cusp/gallery/poisson.h>
 *
 * // include cusp blas header file
 * #include <cusp/blas/blas.h>
 *
 * int main()
 * {
 *   // create an empty dense matrix structure
 *   cusp::array2d<float,cusp::host_memory> A
 *
 *   // create 2D Poisson problem
 *   cusp::gallery::poisson5pt(A, 4, 4);
 *
 *   // allocate space for output matrix
 *   cusp::array2d<float,cusp::host_memory> B(A.num_rows, A.num_cols);
 *
 *   // compute output matrix
 *   cusp::blas::gemm(A, A, B);
 *
 *   // print the contents of B
 *   cusp::print(B);
 *
 *   return 0;
 * }
 * \endcode
 */
template<typename Array2d1,
         typename Array2d2,
         typename Array2d3>
void gemm(const Array2d1& A,
          const Array2d2& B,
                Array2d3& C,
          const typename Array2d1::value_type alpha = 1.0,
          const typename Array2d1::value_type beta  = 0.0);

/*! \cond */
template <typename DerivedPolicy,
          typename Array2d1,
          typename Array2d2,
          typename Array2d3>
void symm(const thrust::detail::execution_policy_base<DerivedPolicy> &exec,
          const Array2d1& A,
          const Array2d2& B,
<<<<<<< HEAD
                Array2d3& C);
=======
                Array2d3& C,
          const typename Array2d1::value_type alpha = 1.0,
          const typename Array2d1::value_type beta  = 0.0);
>>>>>>> 6bf7303a
/*! \endcond */

/**
 * \brief Computes a matrix-matrix product where one input matrix is symmetric.
 *
 * \tparam Array2d1 Type of the first symmetric input matrix
 * \tparam Array2d2 Type of the second input matrix
 * \tparam Array2d3 Type of the output matrix
 *
 * \param A First symmetric input matrix
 * \param B Second input matrix
 * \param C Output matrix
<<<<<<< HEAD
=======
 * \param alpha Scale input by alpha
 * \param beta  Scale output by beta
>>>>>>> 6bf7303a
 *
 * \par Example
 * \code
 * #include <cusp/array2d.h>
 * #include <cusp/print.h>
 *
 * #include <cusp/gallery/poisson.h>
 *
 * // include cusp blas header file
 * #include <cusp/blas/blas.h>
 *
 * int main()
 * {
 *   // create an empty dense matrix structure
 *   cusp::array2d<float,cusp::host_memory> A
 *
 *   // create 2D Poisson problem
 *   cusp::gallery::poisson5pt(A, 4, 4);
 *
 *   // allocate space for output matrix
 *   cusp::array2d<float,cusp::host_memory> B(A.num_rows, A.num_cols);
 *
 *   // compute output matrix
 *   cusp::blas::symm(A, A, B);
 *
 *   // print the contents of B
 *   cusp::print(B);
 *
 *   return 0;
 * }
 * \endcode
 */
template<typename Array2d1,
         typename Array2d2,
         typename Array2d3>
void symm(const Array2d1& A,
          const Array2d2& B,
<<<<<<< HEAD
                Array2d3& C);
=======
                Array2d3& C,
          const typename Array2d1::value_type alpha = 1.0,
          const typename Array2d1::value_type beta  = 0.0);
>>>>>>> 6bf7303a

/*! \cond */
template <typename DerivedPolicy,
          typename Array2d1,
          typename Array2d2>
void syrk(const thrust::detail::execution_policy_base<DerivedPolicy> &exec,
          const Array2d1& A,
<<<<<<< HEAD
                Array2d2& B);
=======
                Array2d2& B,
          const typename Array2d1::value_type alpha = 1.0,
          const typename Array2d1::value_type beta  = 0.0);
>>>>>>> 6bf7303a
/*! \endcond */

/**
 * \brief Performs a symmetric rank-k update.
 *
 * \tparam Array2d1 Type of the first input matrix
 * \tparam Array2d2 Type of the second input matrix
 * \tparam Array2d3 Type of the output matrix
 *
 * \param A First input matrix
 * \param B Second input matrix
 * \param C Output matrix
<<<<<<< HEAD
=======
 * \param alpha Scale input by alpha
 * \param beta  Scale output by beta
>>>>>>> 6bf7303a
 *
 * \par Example
 * \code
 * #include <cusp/array2d.h>
 * #include <cusp/print.h>
 *
 * #include <cusp/gallery/poisson.h>
 *
 * // include cusp blas header file
 * #include <cusp/blas/blas.h>
 *
 * int main()
 * {
 *   // create an empty dense matrix structure
 *   cusp::array2d<float,cusp::host_memory> A;
 *
 *   // create 2D Poisson problem
 *   cusp::gallery::poisson5pt(A, 4, 4);
 *
 *   // allocate space for output matrix
 *   cusp::array2d<float,cusp::host_memory> B(A.num_rows, A.num_cols);
 *
 *   // compute rank-k update
 *   cusp::blas::syrk(A, B);
 *
 *   // print the contents of B
 *   cusp::print(B);
 *
 *   return 0;
 * }
 * \endcode
 */
template<typename Array2d1,
         typename Array2d2>
void syrk(const Array2d1& A,
<<<<<<< HEAD
                Array2d2& B);
=======
                Array2d2& B,
          const typename Array2d1::value_type alpha = 1.0,
          const typename Array2d1::value_type beta  = 0.0);
>>>>>>> 6bf7303a

/*! \cond */
template <typename DerivedPolicy,
          typename Array2d1,
          typename Array2d2,
          typename Array2d3>
void syr2k(const thrust::detail::execution_policy_base<DerivedPolicy> &exec,
           const Array2d1& A,
           const Array2d2& B,
<<<<<<< HEAD
                 Array2d3& C);
=======
                 Array2d3& C,
           const typename Array2d1::value_type alpha = 1.0,
           const typename Array2d1::value_type beta  = 0.0);
>>>>>>> 6bf7303a
/*! \endcond */

/**
 * \brief Performs a symmetric rank-2k update.
 *
 * \tparam Array2d1 Type of the first input matrix
 * \tparam Array2d2 Type of the second input matrix
 * \tparam Array2d3 Type of the output matrix
 *
 * \param A First input matrix
 * \param B Second input matrix
 * \param C Output matrix
<<<<<<< HEAD
=======
 * \param alpha Scale input by alpha
 * \param beta  Scale output by beta
>>>>>>> 6bf7303a
 *
 * \par Example
 * \code
 * #include <cusp/array2d.h>
 * #include <cusp/print.h>
 *
 * #include <cusp/gallery/poisson.h>
 *
 * // include cusp blas header file
 * #include <cusp/blas/blas.h>
 *
 * int main()
 * {
 *   // create an empty dense matrix structure
 *   cusp::array2d<float,cusp::host_memory> A;
 *
 *   // create 2D Poisson problem
 *   cusp::gallery::poisson5pt(A, 4, 4);
 *
 *   // allocate space for output matrix
 *   cusp::array2d<float,cusp::host_memory> B(A.num_rows, A.num_cols);
 *
 *   // compute rank-2 update
 *   cusp::blas::syr2k(A, A, B);
 *
 *   // print the contents of B
 *   cusp::print(B);
 *
 *   return 0;
 * }
 * \endcode
 */
template<typename Array2d1,
         typename Array2d2,
         typename Array2d3>
void syr2k(const Array2d1& A,
           const Array2d2& B,
<<<<<<< HEAD
                 Array2d3& C);
=======
                 Array2d3& C,
           const typename Array2d1::value_type alpha = 1.0,
           const typename Array2d1::value_type beta  = 0.0);
>>>>>>> 6bf7303a

/*! \cond */
template <typename DerivedPolicy,
          typename Array2d1,
          typename Array2d2>
void trmm(const thrust::detail::execution_policy_base<DerivedPolicy> &exec,
          const Array2d1& A,
<<<<<<< HEAD
                Array2d2& B);
=======
                Array2d2& B,
          const typename Array2d1::value_type alpha = 1.0);
>>>>>>> 6bf7303a
/*! \endcond */

/**
 * \brief Computes a matrix-matrix product where one input matrix is triangular.
 *
 * \tparam Array2d1 Type of the first triangular input matrix
 * \tparam Array2d2 Type of the second input matrix
 * \tparam Array2d3 Type of the output matrix
 *
 * \param A First triangular input matrix
 * \param B Second input matrix
 * \param C Output matrix
<<<<<<< HEAD
=======
 * \param alpha Scale input by alpha
>>>>>>> 6bf7303a
 *
 * \par Example
 * \code
 * #include <cusp/array2d.h>
 * #include <cusp/print.h>
 *
 * #include <cusp/gallery/poisson.h>
 *
 * // include cusp blas header file
 * #include <cusp/blas/blas.h>
 *
 * int main()
 * {
 *   // create an empty dense matrix structure
 *   cusp::array2d<float,cusp::host_memory> A
 *
 *   // create 2D Poisson problem
 *   cusp::gallery::poisson5pt(A, 4, 4);
 *
 *   // allocate space for output matrix
 *   cusp::array2d<float,cusp::host_memory> B(A.num_rows, A.num_cols);
 *
 *   // compute output matrix
 *   cusp::blas::trmm(A, A, B);
 *
 *   // print the contents of B
 *   cusp::print(B);
 *
 *   return 0;
 * }
 * \endcode
 */
template<typename Array2d1,
         typename Array2d2>
void trmm(const Array2d1& A,
<<<<<<< HEAD
                Array2d2& B);
=======
                Array2d2& B,
          const typename Array2d1::value_type alpha = 1.0);
>>>>>>> 6bf7303a

/*! \cond */
template <typename DerivedPolicy,
          typename Array2d1,
          typename Array2d2>
void trsm(const thrust::detail::execution_policy_base<DerivedPolicy> &exec,
          const Array2d1& A,
<<<<<<< HEAD
                Array2d2& B);
=======
                Array2d2& B,
          const typename Array2d1::value_type alpha = 1.0);
>>>>>>> 6bf7303a
/*! \endcond */

/**
 * \brief Solve a triangular matrix equation
 *
 * \tparam Array2d1 Type of the first input matrix
 * \tparam Array2d2 Type of the output matrix
 *
 * \param A Contains the upper or lower triangle of a symmetric matrix
 * \param B Contains block of right-hand side vectors
<<<<<<< HEAD
=======
 * \param alpha Scale input by alpha
>>>>>>> 6bf7303a
 *
 * \par Example
 * \code
 * #include <cusp/array2d.h>
 * #include <cusp/print.h>
 *
 * #include <cusp/gallery/poisson.h>
 *
 * // include cusp blas header file
 * #include <cusp/blas/blas.h>
 *
 * int main()
 * {
 *   // create an empty dense matrix structure
 *   cusp::array2d<float,cusp::host_memory> A;
 *
 *   // create 2D Poisson problem
 *   cusp::gallery::poisson5pt(A, 4, 4);
 *
 *   // create a set of random RHS vectors
 *   cusp::array2d<float,cusp::host_memory> B(A.num_rows, 5);
 *
 *   // fill B with random values
 *   cusp::random_array<float> rand(B.num_entries);
 *   cusp::blas::copy(rand, B.values);
 *
 *   // solve multiple RHS vectors
 *   cusp::blas::trsm(A, B);
 *
 *   // print the contents of B
 *   cusp::print(B);
 *
 *   return 0;
 * }
 * \endcode
 */
template<typename Array2d1,
         typename Array2d2>
void trsm(const Array2d1& A,
<<<<<<< HEAD
                Array2d2& B);
=======
                Array2d2& B,
          const typename Array2d1::value_type alpha = 1.0);
>>>>>>> 6bf7303a

/*! \}
 */

} // end namespace blas
} // end namespace cusp

#include <cusp/detail/blas.inl>
<|MERGE_RESOLUTION|>--- conflicted
+++ resolved
@@ -762,13 +762,9 @@
 void gemv(const thrust::detail::execution_policy_base<DerivedPolicy> &exec,
           const Array2d1& A,
           const Array1d1& x,
-<<<<<<< HEAD
-                Array1d2& y);
-=======
                 Array1d2& y,
           const typename Array2d1::value_type alpha = 1.0,
           const typename Array2d1::value_type beta  = 0.0);
->>>>>>> 6bf7303a
 /*! \endcond */
 
 /**
@@ -780,13 +776,9 @@
  *
  * \param A General matrix
  * \param x Input vector
-<<<<<<< HEAD
- * \param x Output vector
-=======
  * \param y Output vector
  * \param alpha Scale input by alpha
  * \param beta  Scale output by beta
->>>>>>> 6bf7303a
  *
  * \par Example
  * \code
@@ -829,13 +821,9 @@
          typename Array1d2>
 void gemv(const Array2d1& A,
           const Array1d1& x,
-<<<<<<< HEAD
-                Array1d2& y);
-=======
                 Array1d2& y,
           const typename Array2d1::value_type alpha = 1.0,
           const typename Array2d1::value_type beta  = 0.0);
->>>>>>> 6bf7303a
 
 /*! \cond */
 template <typename DerivedPolicy,
@@ -845,12 +833,8 @@
 void ger(const thrust::detail::execution_policy_base<DerivedPolicy> &exec,
          const Array1d1& x,
          const Array1d2& y,
-<<<<<<< HEAD
-               Array2d1& A);
-=======
                Array2d1& A,
          const typename Array2d1::value_type alpha = 1.0);
->>>>>>> 6bf7303a
 /*! \endcond */
 
 /**
@@ -863,10 +847,7 @@
  * \param x First n-element array
  * \param y Second n-element array
  * \param A An n-by-n general matrix
-<<<<<<< HEAD
-=======
  * \param alpha Scale input by alpha
->>>>>>> 6bf7303a
  *
  * \par Example
  * \code
@@ -906,12 +887,8 @@
          typename Array2d1>
 void ger(const Array1d1& x,
          const Array1d2& y,
-<<<<<<< HEAD
-               Array2d1& A);
-=======
                Array2d1& A,
          const typename Array2d1::value_type alpha = 1.0);
->>>>>>> 6bf7303a
 
 /*! \cond */
 template <typename DerivedPolicy,
@@ -921,13 +898,9 @@
 void symv(const thrust::detail::execution_policy_base<DerivedPolicy> &exec,
           const Array2d1& A,
           const Array1d1& x,
-<<<<<<< HEAD
-                Array1d2& y);
-=======
                 Array1d2& y,
           const typename Array2d1::value_type alpha = 1.0,
           const typename Array2d1::value_type beta  = 0.0);
->>>>>>> 6bf7303a
 /*! \endcond */
 
 /**
@@ -939,13 +912,9 @@
  *
  * \param A Symmetric matrix
  * \param x Input vector
-<<<<<<< HEAD
- * \param x Output vector
-=======
  * \param y Output vector
  * \param alpha Scale input by alpha
  * \param beta  Scale output by beta
->>>>>>> 6bf7303a
  *
  * \par Example
  * \code
@@ -988,13 +957,9 @@
           typename Array1d2>
 void symv(const Array2d1& A,
           const Array1d1& x,
-<<<<<<< HEAD
-                Array1d2& y);
-=======
                 Array1d2& y,
           const typename Array2d1::value_type alpha = 1.0,
           const typename Array2d1::value_type beta  = 0.0);
->>>>>>> 6bf7303a
 
 /*! \cond */
 template <typename DerivedPolicy,
@@ -1002,12 +967,8 @@
           typename Array2d>
 void syr(const thrust::detail::execution_policy_base<DerivedPolicy> &exec,
          const Array1d& x,
-<<<<<<< HEAD
-               Array2d& A);
-=======
                Array2d& A,
          const typename Array1d::value_type alpha = 1.0);
->>>>>>> 6bf7303a
 /*! \endcond */
 
 /**
@@ -1018,10 +979,7 @@
  *
  * \param x An n-element array
  * \param A An n-by-n symmetric matrix
-<<<<<<< HEAD
-=======
  * \param alpha Scale input by alpha
->>>>>>> 6bf7303a
  *
  * \par Example
  * \code
@@ -1056,12 +1014,8 @@
 template <typename Array1d,
           typename Array2d>
 void syr(const Array1d& x,
-<<<<<<< HEAD
-               Array2d& A);
-=======
                Array2d& A,
          const typename Array1d::value_type alpha = 1.0);
->>>>>>> 6bf7303a
 
 /*! \cond */
 template <typename DerivedPolicy,
@@ -1203,11 +1157,8 @@
  * \param A First input matrix
  * \param B Second input matrix
  * \param C Output matrix
-<<<<<<< HEAD
-=======
  * \param alpha Scale input by alpha
  * \param beta  Scale output by beta
->>>>>>> 6bf7303a
  *
  * \par Example
  * \code
@@ -1257,13 +1208,9 @@
 void symm(const thrust::detail::execution_policy_base<DerivedPolicy> &exec,
           const Array2d1& A,
           const Array2d2& B,
-<<<<<<< HEAD
-                Array2d3& C);
-=======
                 Array2d3& C,
           const typename Array2d1::value_type alpha = 1.0,
           const typename Array2d1::value_type beta  = 0.0);
->>>>>>> 6bf7303a
 /*! \endcond */
 
 /**
@@ -1276,11 +1223,8 @@
  * \param A First symmetric input matrix
  * \param B Second input matrix
  * \param C Output matrix
-<<<<<<< HEAD
-=======
  * \param alpha Scale input by alpha
  * \param beta  Scale output by beta
->>>>>>> 6bf7303a
  *
  * \par Example
  * \code
@@ -1318,13 +1262,9 @@
          typename Array2d3>
 void symm(const Array2d1& A,
           const Array2d2& B,
-<<<<<<< HEAD
-                Array2d3& C);
-=======
                 Array2d3& C,
           const typename Array2d1::value_type alpha = 1.0,
           const typename Array2d1::value_type beta  = 0.0);
->>>>>>> 6bf7303a
 
 /*! \cond */
 template <typename DerivedPolicy,
@@ -1332,13 +1272,9 @@
           typename Array2d2>
 void syrk(const thrust::detail::execution_policy_base<DerivedPolicy> &exec,
           const Array2d1& A,
-<<<<<<< HEAD
-                Array2d2& B);
-=======
                 Array2d2& B,
           const typename Array2d1::value_type alpha = 1.0,
           const typename Array2d1::value_type beta  = 0.0);
->>>>>>> 6bf7303a
 /*! \endcond */
 
 /**
@@ -1351,11 +1287,8 @@
  * \param A First input matrix
  * \param B Second input matrix
  * \param C Output matrix
-<<<<<<< HEAD
-=======
  * \param alpha Scale input by alpha
  * \param beta  Scale output by beta
->>>>>>> 6bf7303a
  *
  * \par Example
  * \code
@@ -1391,13 +1324,9 @@
 template<typename Array2d1,
          typename Array2d2>
 void syrk(const Array2d1& A,
-<<<<<<< HEAD
-                Array2d2& B);
-=======
                 Array2d2& B,
           const typename Array2d1::value_type alpha = 1.0,
           const typename Array2d1::value_type beta  = 0.0);
->>>>>>> 6bf7303a
 
 /*! \cond */
 template <typename DerivedPolicy,
@@ -1407,13 +1336,9 @@
 void syr2k(const thrust::detail::execution_policy_base<DerivedPolicy> &exec,
            const Array2d1& A,
            const Array2d2& B,
-<<<<<<< HEAD
-                 Array2d3& C);
-=======
                  Array2d3& C,
            const typename Array2d1::value_type alpha = 1.0,
            const typename Array2d1::value_type beta  = 0.0);
->>>>>>> 6bf7303a
 /*! \endcond */
 
 /**
@@ -1426,11 +1351,8 @@
  * \param A First input matrix
  * \param B Second input matrix
  * \param C Output matrix
-<<<<<<< HEAD
-=======
  * \param alpha Scale input by alpha
  * \param beta  Scale output by beta
->>>>>>> 6bf7303a
  *
  * \par Example
  * \code
@@ -1468,13 +1390,9 @@
          typename Array2d3>
 void syr2k(const Array2d1& A,
            const Array2d2& B,
-<<<<<<< HEAD
-                 Array2d3& C);
-=======
                  Array2d3& C,
            const typename Array2d1::value_type alpha = 1.0,
            const typename Array2d1::value_type beta  = 0.0);
->>>>>>> 6bf7303a
 
 /*! \cond */
 template <typename DerivedPolicy,
@@ -1482,12 +1400,8 @@
           typename Array2d2>
 void trmm(const thrust::detail::execution_policy_base<DerivedPolicy> &exec,
           const Array2d1& A,
-<<<<<<< HEAD
-                Array2d2& B);
-=======
                 Array2d2& B,
           const typename Array2d1::value_type alpha = 1.0);
->>>>>>> 6bf7303a
 /*! \endcond */
 
 /**
@@ -1500,10 +1414,7 @@
  * \param A First triangular input matrix
  * \param B Second input matrix
  * \param C Output matrix
-<<<<<<< HEAD
-=======
  * \param alpha Scale input by alpha
->>>>>>> 6bf7303a
  *
  * \par Example
  * \code
@@ -1539,12 +1450,8 @@
 template<typename Array2d1,
          typename Array2d2>
 void trmm(const Array2d1& A,
-<<<<<<< HEAD
-                Array2d2& B);
-=======
                 Array2d2& B,
           const typename Array2d1::value_type alpha = 1.0);
->>>>>>> 6bf7303a
 
 /*! \cond */
 template <typename DerivedPolicy,
@@ -1552,12 +1459,8 @@
           typename Array2d2>
 void trsm(const thrust::detail::execution_policy_base<DerivedPolicy> &exec,
           const Array2d1& A,
-<<<<<<< HEAD
-                Array2d2& B);
-=======
                 Array2d2& B,
           const typename Array2d1::value_type alpha = 1.0);
->>>>>>> 6bf7303a
 /*! \endcond */
 
 /**
@@ -1568,10 +1471,7 @@
  *
  * \param A Contains the upper or lower triangle of a symmetric matrix
  * \param B Contains block of right-hand side vectors
-<<<<<<< HEAD
-=======
  * \param alpha Scale input by alpha
->>>>>>> 6bf7303a
  *
  * \par Example
  * \code
@@ -1611,12 +1511,8 @@
 template<typename Array2d1,
          typename Array2d2>
 void trsm(const Array2d1& A,
-<<<<<<< HEAD
-                Array2d2& B);
-=======
                 Array2d2& B,
           const typename Array2d1::value_type alpha = 1.0);
->>>>>>> 6bf7303a
 
 /*! \}
  */
