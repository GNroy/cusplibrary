--- conflicted
+++ resolved
@@ -139,11 +139,21 @@
      */
     void sort_by_row(void);
     
+    /*! Sort matrix elements by row and column index
+     */
+    void sort_by_row_and_column(void);
+    
     /*! Determine whether matrix elements are sorted by row index
      *
      *  \return \c false, if the row indices are unsorted; \c true, otherwise.
      */
     bool is_sorted_by_row(void);
+    
+    /*! Determine whether matrix elements are sorted by row and column index
+     *
+     *  \return \c false, if the row and column indices are unsorted; \c true, otherwise.
+     */
+    bool is_sorted_by_row_and_column(void);
 }; // class coo_matrix
 /*! \}
  */
@@ -167,7 +177,6 @@
     // equivalent container type
     typedef typename cusp::coo_matrix<IndexType, ValueType, MemorySpace> container;
    
-<<<<<<< HEAD
     typedef Array1 row_indices_array_type;
     typedef Array2 column_indices_array_type;
     typedef Array3 values_array_type;
@@ -275,43 +284,6 @@
      make_array1d_view(m.column_indices),
      make_array1d_view(m.values));
 }
-=======
-        void resize(IndexType num_rows, IndexType num_cols, IndexType num_entries);
-
-        /*! Swap the contents of two \p coo_matrix objects.
-         *
-         *  \param matrix Another \p coo_matrix with the same IndexType and ValueType.
-         */
-        void swap(coo_matrix& matrix);
-
-        /*! Assignment from another matrix.
-         *
-         *  \param matrix Another sparse or dense matrix.
-         */
-        template <typename MatrixType>
-        coo_matrix& operator=(const MatrixType& matrix);
-
-        /*! Sort matrix elements by row index
-         */
-        void sort_by_row(void);
-        
-        /*! Sort matrix elements by row and column index
-         */
-        void sort_by_row_and_column(void);
-        
-        /*! Determine whether matrix elements are sorted by row index
-         *
-         *  \return \c false, if the row indices are unsorted; \c true, otherwise.
-         */
-        bool is_sorted_by_row(void);
-        
-        /*! Determine whether matrix elements are sorted by row and column index
-         *
-         *  \return \c false, if the row and column indices are unsorted; \c true, otherwise.
-         */
-        bool is_sorted_by_row_and_column(void);
-    }; // class coo_matrix
->>>>>>> 59f1fa31
 /*! \}
  */
 
