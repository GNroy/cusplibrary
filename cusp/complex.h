/*
 *  Copyright 2008-2009 NVIDIA Corporation
 *
 *  Licensed under the Apache License, Version 2.0 (the "License");
 *  you may not use this file except in compliance with the License.
 *  You may obtain a copy of the License at
 *
 *      http://www.apache.org/licenses/LICENSE-2.0
 *
 *  Unless required by applicable law or agreed to in writing, software
 *  distributed under the License is distributed on an "AS IS" BASIS,
 *  WITHOUT WARRANTIES OR CONDITIONS OF ANY KIND, either express or implied.
 *  See the License for the specific language governing permissions and
 *  limitations under the License.
 */

/*
 * Copyright (c) 2010, The Regents of the University of California,
 * through Lawrence Berkeley National Laboratory (subject to receipt of
 * any required approvals from U.S. Dept. of Energy) All rights reserved.
 * 
 * Redistribution and use in source and binary forms, with or
 * without modification, are permitted provided that the
 * following conditions are met:
 * 
 *     * Redistributions of source code must retain the above
 * copyright notice, this list of conditions and the following
 * disclaimer.
 * 
 *     * Redistributions in binary form must reproduce the
 * above copyright notice, this list of conditions and the
 * following disclaimer in the documentation and/or other
 * materials provided with the distribution.
 * 
 *     * Neither the name of the University of California,
 * Berkeley, nor the names of its contributors may be used to
 * endorse or promote products derived from this software
 * without specific prior written permission.
 * 
 * THIS SOFTWARE IS PROVIDED BY THE COPYRIGHT HOLDERS AND
 * CONTRIBUTORS "AS IS" AND ANY EXPRESS OR IMPLIED WARRANTIES,
 * INCLUDING, BUT NOT LIMITED TO, THE IMPLIED WARRANTIES OF
 * MERCHANTABILITY AND FITNESS FOR A PARTICULAR PURPOSE ARE
 * DISCLAIMED. IN NO EVENT SHALL THE COPYRIGHT OWNER OR
 * CONTRIBUTORS BE LIABLE FOR ANY DIRECT, INDIRECT, INCIDENTAL,
 * SPECIAL, EXEMPLARY, OR CONSEQUENTIAL DAMAGES (INCLUDING,
 * BUT NOT LIMITED TO, PROCUREMENT OF SUBSTITUTE GOODS OR
 * SERVICES; LOSS OF USE, DATA, OR PROFITS; OR BUSINESS
 * INTERRUPTION) HOWEVER CAUSED AND ON ANY THEORY OF LIABILITY,
 * WHETHER IN CONTRACT, STRICT LIABILITY, OR TORT (INCLUDING
 * NEGLIGENCE OR OTHERWISE) ARISING IN ANY WAY OUT OF THE USE
 * OF THIS SOFTWARE, EVEN IF ADVISED OF THE POSSIBILITY OF
 * SUCH DAMAGE.
 * 
*/

#pragma once

<<<<<<< HEAD
#include <cusp/detail/config.h>

=======
>>>>>>> 59f1fa31
#ifdef _WIN32
#define _USE_MATH_DEFINES 1  // make sure M_PI is defined
#endif

#include <math.h>
#include <complex>
#include <cuComplex.h>
#include <sstream>
#include <cusp/cmath.h>

namespace cusp
{

  template <typename ValueType> struct complex;
  template <> struct complex<float>;
  template <> struct complex<double>;


  ///  Returns the magnitude of z.
  template<typename ValueType> ValueType abs(const complex<ValueType>& z);
  ///  Returns the phase angle of z.
  template<typename ValueType> ValueType arg(const complex<ValueType>& z);
  ///  Returns the magnitude of z squared.
  template<typename ValueType> ValueType norm(const complex<ValueType>& z);

  ///  Returns the complex conjugate of z.
  template<typename ValueType> complex<ValueType> conj(const complex<ValueType>& z);
  ///  Returns the complex with magnitude m and angle theta in radians.
  template<typename ValueType> complex<ValueType> polar(const ValueType& m, const ValueType& theta = 0);

  // Arithmetic operators:
  // Multiplication
  template <typename ValueType> 
    __host__ __device__
    inline complex<ValueType> operator*(const complex<ValueType>& lhs, const complex<ValueType>& rhs);
  template <typename ValueType> 
    __host__ __device__
    inline complex<ValueType> operator*(const complex<ValueType>& lhs, const ValueType & rhs);
  template <typename ValueType> 
    __host__ __device__
    inline complex<ValueType> operator*(const ValueType& lhs, const complex<ValueType>& rhs);
  // Division
  template <typename ValueType>
    __host__ __device__
    inline complex<ValueType> operator/(const complex<ValueType>& lhs, const complex<ValueType>& rhs);
  template <>
    __host__ __device__
    inline complex<float> operator/(const complex<float>& lhs, const complex<float>& rhs);
  template <>
    __host__ __device__
    inline complex<double> operator/(const complex<double>& lhs, const complex<double>& rhs);

  // Addition
  template <typename ValueType> 
    __host__ __device__
    inline complex<ValueType> operator+(const complex<ValueType>& lhs, const complex<ValueType>& rhs);
  template <typename ValueType> 
    __host__ __device__
    inline complex<ValueType> operator+(const complex<ValueType>& lhs, const ValueType & rhs);
  template <typename ValueType> 
    __host__ __device__
    inline complex<ValueType> operator+(const ValueType& lhs, const complex<ValueType>& rhs);
  // Subtraction
  template <typename ValueType> 
    __host__ __device__
    inline complex<ValueType> operator-(const complex<ValueType>& lhs, const complex<ValueType>& rhs);
  template <typename ValueType> 
    __host__ __device__
    inline complex<ValueType> operator-(const complex<ValueType>& lhs, const ValueType & rhs);
  template <typename ValueType>
    __host__ __device__
    inline complex<ValueType> operator-(const ValueType& lhs, const complex<ValueType>& rhs);

  // Unary plus and minus
  template <typename ValueType> 
    __host__ __device__
    inline complex<ValueType> operator+(const complex<ValueType>& rhs);
  template <typename ValueType> 
    __host__ __device__
    inline complex<ValueType> operator-(const complex<ValueType>& rhs);

  // Transcendentals:
  // Returns the complex cosine of z.
  template<typename ValueType> complex<ValueType> cos(const complex<ValueType>& z);
  // Returns the complex hyperbolic cosine of z.
  template<typename ValueType> complex<ValueType> cosh(const complex<ValueType>& z);
  // Returns the complex base e exponential of z.
  template<typename ValueType> complex<ValueType> exp(const complex<ValueType>& z);
  // Returns the complex natural logarithm of z.
  template<typename ValueType> complex<ValueType> log(const complex<ValueType>& z);
  // Returns the complex base 10 logarithm of z.
  template<typename ValueType> complex<ValueType> log10(const complex<ValueType>& z);
  // Returns z to the n'th power.
  template<typename ValueType> complex<ValueType> pow(const complex<ValueType>& z, const int& n);
  // Returns z to the x'th power.
  template<typename ValueType> complex<ValueType> pow(const complex<ValueType>&z, const ValueType&x);
  // Returns z to the z2'th power.
  template<typename ValueType> complex<ValueType> pow(const complex<ValueType>&z, 
							  const complex<ValueType>&z2);
  // Returns x to the z'th power.
  template<typename ValueType> complex<ValueType> pow(const ValueType& x, const complex<ValueType>& z);
  // Returns the complex sine of z.
  template<typename ValueType> complex<ValueType> sin(const complex<ValueType>&z);
  // Returns the complex hyperbolic sine of z.
  template<typename ValueType> complex<ValueType> sinh(const complex<ValueType>&z);
  // Returns the complex square root of z.
  template<typename ValueType> complex<ValueType> sqrt(const complex<ValueType>&z);
  // Returns the complex tangent of z.
  template<typename ValueType> complex<ValueType> tan(const complex<ValueType>&z);
  // Returns the complex hyperbolic tangent of z.
  template<typename ValueType> complex<ValueType> tanh(const complex<ValueType>&z);


  // Inverse Trigonometric:
  // Returns the complex arc cosine of z.
  template<typename ValueType> complex<ValueType> acos(const complex<ValueType>& z);
  // Returns the complex arc sine of z.
  template<typename ValueType> complex<ValueType> asin(const complex<ValueType>& z);
  // Returns the complex arc tangent of z.
  template<typename ValueType> complex<ValueType> atan(const complex<ValueType>& z);
  // Returns the complex hyperbolic arc cosine of z.
  template<typename ValueType> complex<ValueType> acosh(const complex<ValueType>& z);
  // Returns the complex hyperbolic arc sine of z.
  template<typename ValueType> complex<ValueType> asinh(const complex<ValueType>& z);
  // Returns the complex hyperbolic arc tangent of z.
  template<typename ValueType> complex<ValueType> atanh(const complex<ValueType>& z);



  // Stream operators:
  template<typename ValueType,class charT, class traits>
    std::basic_ostream<charT, traits>& operator<<(std::basic_ostream<charT, traits>& os, const complex<ValueType>& z);
  template<typename ValueType, typename charT, class traits>
    std::basic_istream<charT, traits>&
    operator>>(std::basic_istream<charT, traits>& is, complex<ValueType>& z);
  

  // Stream operators
  template<typename ValueType,class charT, class traits>
    std::basic_ostream<charT, traits>& operator<<(std::basic_ostream<charT, traits>& os, const complex<ValueType>& z)
    {
      os << '(' << z.real() << ',' << z.imag() << ')';
      return os;
    };

  template<typename ValueType, typename charT, class traits>
    std::basic_istream<charT, traits>&
    operator>>(std::basic_istream<charT, traits>& is, complex<ValueType>& z)
    {
      ValueType re, im;

      charT ch;
      is >> ch;

      if(ch == '(')
      {
        is >> re >> ch;
        if (ch == ',')
        {
          is >> im >> ch;
          if (ch == ')')
          {
            z = complex<ValueType>(re, im);
          }
          else
          {
            is.setstate(std::ios_base::failbit);
          }
        }
        else if (ch == ')')
        {
          z = re;
        }
        else
        {
          is.setstate(std::ios_base::failbit);
        }
      }
      else
      {
        is.putback(ch);
        is >> re;
        z = re;
      }
      return is;
    }

template <typename T>
  struct norm_type {
    typedef T type; 
  };
 template <typename T>
   struct norm_type< complex<T> > { 
   typedef T type;
 };
  
template <typename ValueType>
struct complex
{
public:
  typedef ValueType value_type;

  // Constructors
  __host__ __device__      
    inline complex<ValueType>(const ValueType & re = ValueType(), const ValueType& im = ValueType())
    {
      real(re);
      imag(im);
    }  

  template <class X> 
    __host__ __device__
    inline complex<ValueType>(const complex<X> & z)
    {
      real(z.real());
      imag(z.imag());
    }  
  
  template <class X> 
    __host__ __device__
    inline complex<ValueType>(const std::complex<X> & z)
    {
      real(z.real());
      imag(z.imag());
    }  

  template <typename T>
    __host__ __device__
    inline complex<ValueType>& operator=(const complex<T> z)
    {
      real(z.real());
      imag(z.imag());
      return *this;
    }

  __host__ __device__
    inline complex<ValueType>& operator+=(const complex<ValueType> z)
    {
      real(real()+z.real());
      imag(imag()+z.imag());
      return *this;
    }

  __host__ __device__
    inline complex<ValueType>& operator-=(const complex<ValueType> z)
    {
      real(real()-z.real());
      imag(imag()-z.imag());
      return *this;
    }

  __host__ __device__
    inline complex<ValueType>& operator*=(const complex<ValueType> z)
    {
      *this = *this * z;
      return *this;
    }

  __host__ __device__
    inline complex<ValueType>& operator/=(const complex<ValueType> z)
    {
      *this = *this / z;
      return *this;
    }

  __host__ __device__ inline ValueType real() const;
  __host__ __device__ inline ValueType imag() const;
  __host__ __device__ inline void real(ValueType);
  __host__ __device__ inline void imag(ValueType);
};

// TODO make cuFloatComplex and cuDoubleComplex protected
// TODO see if returning references is a perf hazard

template<>
struct complex <float> : public cuFloatComplex
{
public:
  typedef float value_type;
  __host__ __device__ 
    inline  complex<float>(const float & re = float(), const float& im = float())
    {
      real(re);
      imag(im);
    }  

  // For some reason having the following constructor
  // explicitly makes things faster with at least g++
  __host__ __device__
    complex<float>(const complex<float> & z)
    : cuFloatComplex(z){}

  __host__ __device__
    complex<float>(cuFloatComplex z)
    : cuFloatComplex(z){}
  
  template <class X> 
    inline complex<float>(const std::complex<X> & z)
    {
      real(z.real());
      imag(z.imag());
    }  

  // Member operators
  template <typename T>
    __host__ __device__
    inline complex<float>& operator=(const complex<T> z)
    {
      real(z.real());
      imag(z.imag());
      return *this;
    }

  __host__ __device__ 
    inline complex<float>& operator+=(const complex<float> z)
    {
      real(real()+z.real());
      imag(imag()+z.imag());
      return *this;
    }

  __host__ __device__ 
    inline complex<float>& operator-=(const complex<float> z)
    {
      real(real()-z.real());
      imag(imag()-z.imag());
      return *this;
    }

  __host__ __device__ 
    inline complex<float>& operator*=(const complex<float> z)
    {
      *this = *this * z;
      return *this;
    }

  __host__ __device__ 
    inline complex<float>& operator/=(const complex<float> z)
    {
      *this = *this / z;
      return *this;
    }

  // Let the compiler synthesize the copy and assignment operators.
  __host__ __device__ inline float real() const { return x; }
  __host__ __device__ inline float imag() const { return y; }
  __host__ __device__ inline void real(float re){ x = re; }
  __host__ __device__ inline void imag(float im){ y = im; }

  // cast operators
  __host__ __device__ inline operator float() const { return real(); }
  inline operator std::complex<float>() const { return std::complex<float>(real(),imag()); }
};

template<>
struct complex <double> : public cuDoubleComplex
{
public:
  typedef double value_type;

  __host__ __device__
    inline complex<double>(const double & re = double(), const double& im = double())
    {
      real(re);
      imag(im);
    }

  // For some reason having the following constructor
  // explicitly makes things faster with at least g++
  __host__ __device__
    inline complex<double>(const complex<double> & z)
    : cuDoubleComplex(z) {}

  __host__ __device__
    inline complex<double>(cuDoubleComplex z)
    : cuDoubleComplex(z) {}

  template <class X> 
    inline complex<double>(const std::complex<X> & z)
    {
      real(z.real());
      imag(z.imag());
    }  

  // Member operators
  template <typename T>
    __host__ __device__
    inline complex<double>& operator=(const complex<T> z)
    {
      real(z.real());
      imag(z.imag());
      return *this;
    }

  __host__ __device__
    inline complex<double>& operator+=(const complex<double> z)
    {
      real(real()+z.real());
      imag(imag()+z.imag());
      return *this;
    }

  __host__ __device__
    inline complex<double>& operator-=(const complex<double> z)
    {
      real(real()-z.real());
      imag(imag()-z.imag());
      return *this;
    }

  __host__ __device__
    inline complex<double>& operator*=(const complex<double> z)
    {
      *this = *this * z;
      return *this;
    }

  __host__ __device__
    inline complex<double>& operator/=(const complex<double> z)
    {
      *this = *this / z;
      return *this;
    }

  // Let the compiler synthesize the copy and assignment operators.
  __host__ __device__ inline double real() const { return x; }
  __host__ __device__ inline double imag() const { return y; }
  __host__ __device__ inline void real(double re){ x = re; }
  __host__ __device__ inline void imag(double im){ y = im; }

  // cast operators
  __host__ __device__ inline operator double() const { return real(); }
  inline operator std::complex<double>() const { return std::complex<double>(real(),imag()); }
};



  // Binary arithmetic operations
  // At the moment I'm implementing the basic functions, and the 
  // corresponding cuComplex calls are commented.

  template<typename ValueType>
    inline complex<ValueType> operator+(const complex<ValueType>& lhs,
					    const complex<ValueType>& rhs){
    return complex<ValueType>(lhs.real()+rhs.real(),lhs.imag()+rhs.imag());
    //  return cuCaddf(lhs,rhs);
  }

  template <typename ValueType> 
    inline complex<ValueType> operator+(const complex<ValueType>& lhs, const ValueType & rhs){
    return complex<ValueType>(lhs.real()+rhs,lhs.imag());
    //  return cuCaddf(lhs,complex<ValueType>(rhs));
  }
  template <typename ValueType> 
    inline complex<ValueType> operator+(const ValueType& lhs, const complex<ValueType>& rhs){
    return complex<ValueType>(rhs.real()+lhs,rhs.imag());
    //  return cuCaddf(complex<float>(lhs),rhs);
  }

  template <typename ValueType> 
    inline complex<ValueType> operator-(const complex<ValueType>& lhs, const complex<ValueType>& rhs){
    return complex<ValueType>(lhs.real()-rhs.real(),lhs.imag()-rhs.imag());
    //  return cuCsubf(lhs,rhs);
  }
  template <typename ValueType> 
    __host__ __device__
    inline complex<ValueType> operator-(const complex<ValueType>& lhs, const ValueType & rhs){
    return complex<ValueType>(lhs.real()-rhs,lhs.imag());
    //  return cuCsubf(lhs,complex<float>(rhs));
  }
  template <typename ValueType> 
    __host__ __device__
    inline complex<ValueType> operator-(const ValueType& lhs, const complex<ValueType>& rhs){
    return complex<ValueType>(lhs-rhs.real(),-rhs.imag());
    //  return cuCsubf(complex<float>(lhs),rhs);
  }

  template <typename ValueType> 
    __host__ __device__
    inline complex<ValueType> operator*(const complex<ValueType>& lhs,
					    const complex<ValueType>& rhs){
    return complex<ValueType>(lhs.real()*rhs.real()-lhs.imag()*rhs.imag(),
				  lhs.real()*rhs.imag()+lhs.imag()*rhs.real());
    //  return cuCmulf(lhs,rhs);
  }

  template <typename ValueType> 
    __host__ __device__
    inline complex<ValueType> operator*(const complex<ValueType>& lhs, const ValueType & rhs){
    return complex<ValueType>(lhs.real()*rhs,lhs.imag()*rhs);
    //  return cuCmulf(lhs,complex<float>(rhs));
  }

  template <typename ValueType> 
    __host__ __device__
    inline complex<ValueType> operator*(const ValueType& lhs, const complex<ValueType>& rhs){
    return complex<ValueType>(rhs.real()*lhs,rhs.imag()*lhs);
    //  return cuCmulf(complex<float>(lhs),rhs);
  }


  template <typename ValueType>
    __host__ __device__
    inline complex<ValueType> operator/(const complex<ValueType>& lhs, const complex<ValueType>& rhs){
    const ValueType cross_norm  =  lhs.real() * rhs.real() + lhs.imag() * rhs.imag();
    const ValueType rhs_norm = norm(rhs);
    return complex<ValueType>(cross_norm/rhs_norm,
				  (lhs.imag() * rhs.real() - lhs.real() * rhs.imag()) / rhs_norm);
  }

  template <>
    __host__ __device__
    inline complex<float> operator/(const complex<float>& lhs, const complex<float>& rhs){
    return cuCdivf(lhs,rhs);
  }

  template <>
    __host__ __device__
    inline complex<double> operator/(const complex<double>& lhs, const complex<double>& rhs){
    return cuCdiv(lhs,rhs);
  }

  template <typename ValueType> 
    __host__ __device__
    inline complex<ValueType> operator/(const complex<ValueType>& lhs, const ValueType & rhs){
    return complex<ValueType>(lhs.real()/rhs,lhs.imag()/rhs);
    //  return cuCdivf(lhs,complex<float>(rhs));
  }

  template <typename ValueType>
    __host__ __device__
    inline complex<ValueType> operator/(const ValueType& lhs, const complex<ValueType>& rhs){
    const ValueType cross_norm  =  lhs * rhs.real();
    const ValueType rhs_norm = norm(rhs);
    return complex<ValueType>(cross_norm/rhs_norm,(-lhs.real() * rhs.imag()) / rhs_norm);
  }

  template <>
    __host__ __device__
    inline complex<float> operator/(const float& lhs, const complex<float>& rhs){
    return cuCdivf(complex<float>(lhs),rhs);
  }
  template <>
    __host__ __device__
    inline complex<double> operator/(const double& lhs, const complex<double>& rhs){
    return cuCdiv(complex<double>(lhs),rhs);
  }


  // Unary arithmetic operations
  template <typename ValueType> 
    __host__ __device__
    inline complex<ValueType> operator+(const complex<ValueType>& rhs){
    return rhs;
  }
  template <typename ValueType> 
    __host__ __device__
    inline complex<ValueType> operator-(const complex<ValueType>& rhs){
    return rhs*-ValueType(1);
  }

  // Equality operators 
  template <typename ValueType> 
    __host__ __device__
    inline bool operator==(const complex<ValueType>& lhs, const complex<ValueType>& rhs){
    if(lhs.real() == rhs.real() && lhs.imag() == rhs.imag()){
      return true;
    }
    return false;
  }
  template <typename ValueType> 
    __host__ __device__
    inline bool operator==(const ValueType & lhs, const complex<ValueType>& rhs){
    if(lhs == rhs.real() && rhs.imag() == 0){
      return true;
    }
    return false;
  }
  template <typename ValueType> 
    __host__ __device__
    inline bool operator==(const complex<ValueType> & lhs, const ValueType& rhs){
    if(lhs.real() == rhs && lhs.imag() == 0){
      return true;
    }
    return false;
  }

  template <typename ValueType> 
    __host__ __device__
    inline bool operator!=(const complex<ValueType>& lhs, const complex<ValueType>& rhs){
    return !(lhs == rhs);
  }

  template <typename ValueType> 
    __host__ __device__
    inline bool operator!=(const ValueType & lhs, const complex<ValueType>& rhs){
    return !(lhs == rhs);
  }

  template <typename ValueType> 
    __host__ __device__
    inline bool operator!=(const complex<ValueType> & lhs, const ValueType& rhs){
    return !(lhs == rhs);
  }


  template <typename ValueType>
    __host__ __device__
    inline complex<ValueType> conj(const complex<ValueType>& z){
    return complex<ValueType>(z.real(),-z.imag());
  }

  template <typename ValueType>
    __host__ __device__
    inline ValueType abs(const complex<ValueType>& z){
    return ::hypot(z.real(),z.imag());
  }
  template <>
    __host__ __device__
    inline float abs(const complex<float>& z){
    return ::hypotf(z.real(),z.imag());
  }
  template<>
    __host__ __device__
    inline double abs(const complex<double>& z){
    return ::hypot(z.real(),z.imag());
  }

  template <typename ValueType>
    __host__ __device__
    inline ValueType arg(const complex<ValueType>& z){
    return atan2(z.imag(),z.real());
  }
  template<>
    __host__ __device__
    inline float arg(const complex<float>& z){
    return atan2f(z.imag(),z.real());
  }
  template<>
    __host__ __device__
    inline double arg(const complex<double>& z){
    return atan2(z.imag(),z.real());
  }

  template <typename ValueType>
    __host__ __device__
    inline ValueType norm(const complex<ValueType>& z){
    return z.real()*z.real() + z.imag()*z.imag();
  }

  template <typename ValueType>
    __host__ __device__
    inline complex<ValueType> polar(const ValueType & m, const ValueType & theta){ 
    return complex<ValueType>(m * ::cos(theta),m * ::sin(theta));
  }

  template <>
    __host__ __device__
    inline complex<float> polar(const float & magnitude, const float & angle){ 
    return complex<float>(magnitude * ::cosf(angle),magnitude * ::sinf(angle));
  }

  template <>
    __host__ __device__
    inline complex<double> polar(const double & magnitude, const double & angle){ 
    return complex<double>(magnitude * ::cos(angle),magnitude * ::sin(angle));
  }

  // Transcendental functions implementation
  template <typename ValueType>
    __host__ __device__
    inline complex<ValueType> cos(const complex<ValueType>& z){
    const ValueType re = z.real();
    const ValueType im = z.imag();
    return complex<ValueType>(::cos(re) * ::cosh(im), -::sin(re) * ::sinh(im));
  }

  template <>
    __host__ __device__
    inline complex<float> cos(const complex<float>& z){
    const float re = z.real();
    const float im = z.imag();
    return complex<float>(cosf(re) * coshf(im), -sinf(re) * sinhf(im));
  }

  template <typename ValueType>
    __host__ __device__
    inline complex<ValueType> cosh(const complex<ValueType>& z){
    const ValueType re = z.real();
    const ValueType im = z.imag();
    return complex<ValueType>(::cosh(re) * ::cos(im), ::sinh(re) * ::sin(im));
  }

  template <>
    __host__ __device__
    inline complex<float> cosh(const complex<float>& z){
    const float re = z.real();
    const float im = z.imag();
    return complex<float>(::coshf(re) * ::cosf(im), ::sinhf(re) * ::sinf(im));
  }


  template <typename ValueType>
    __host__ __device__
    inline complex<ValueType> exp(const complex<ValueType>& z){
    return polar(::exp(z.real()),z.imag());
  }

  template <>
    __host__ __device__
    inline complex<float> exp(const complex<float>& z){
    return polar(::expf(z.real()),z.imag());
  }

  template <typename ValueType>
    __host__ __device__
    inline complex<ValueType> log(const complex<ValueType>& z){
    return complex<ValueType>(::log(abs(z)),arg(z));
  }

  template <>
    __host__ __device__
    inline complex<float> log(const complex<float>& z){
    return complex<float>(::logf(abs(z)),arg(z));
  }


  template <typename ValueType>
    __host__ __device__
    inline complex<ValueType> log10(const complex<ValueType>& z){ 
    // Using the explicit literal prevents compile time warnings in
    // devices that don't support doubles 
    return log(z)/ValueType(2.30258509299404568402);
    //    return log(z)/ValueType(::log(10.0));
  }

  template <typename ValueType>
    __host__ __device__
    inline complex<ValueType> pow(const complex<ValueType>& z, const ValueType & exponent){
    return exp(log(z)*exponent);
  }

  template <typename ValueType>
    __host__ __device__
    inline complex<ValueType> pow(const complex<ValueType>& z, const complex<ValueType> & exponent){
    return exp(log(z)*exponent);
  }

  template <typename ValueType>
    __host__ __device__
    inline complex<ValueType> pow(const ValueType & x, const complex<ValueType> & exponent){
    return exp(::log(x)*exponent);
  }

  template <>
    __host__ __device__
    inline complex<float> pow(const float & x, const complex<float> & exponent){
    return exp(::logf(x)*exponent);
  }

  template <typename ValueType>
    __host__ __device__
    inline complex<ValueType> pow(const complex<ValueType>& z,const int & exponent){
    return exp(log(z)*ValueType(exponent));
  }

  template <typename ValueType>
    __host__ __device__
    inline complex<ValueType> sin(const complex<ValueType>& z){
    const ValueType re = z.real();
    const ValueType im = z.imag();
    return complex<ValueType>(::sin(re) * ::cosh(im), ::cos(re) * ::sinh(im));
  }

  template <>
    __host__ __device__
    inline complex<float> sin(const complex<float>& z){
    const float re = z.real();
    const float im = z.imag();
    return complex<float>(::sinf(re) * ::coshf(im), ::cosf(re) * ::sinhf(im));
  }

  template <typename ValueType>
    __host__ __device__
    inline complex<ValueType> sinh(const complex<ValueType>& z){
    const ValueType re = z.real();
    const ValueType im = z.imag();
    return complex<ValueType>(::sinh(re) * ::cos(im), ::cosh(re) * ::sin(im));
  }

  template <>
    __host__ __device__
    inline complex<float> sinh(const complex<float>& z){
    const float re = z.real();
    const float im = z.imag();
    return complex<float>(::sinhf(re) * ::cosf(im), ::coshf(re) * ::sinf(im));
  }

  template <typename ValueType>
    __host__ __device__
    inline complex<ValueType> sqrt(const complex<ValueType>& z){
    return polar(::sqrt(abs(z)),arg(z)/ValueType(2));
  }

  template <typename ValueType>
    __host__ __device__
    inline complex<float> sqrt(const complex<float>& z){
    return polar(::sqrtf(abs(z)),arg(z)/float(2));
  }

  template <typename ValueType>
    __host__ __device__
    inline complex<ValueType> tan(const complex<ValueType>& z){
    return sin(z)/cos(z);
  }

  template <typename ValueType>
    __host__ __device__
    inline complex<ValueType> tanh(const complex<ValueType>& z){
    // This implementation seems better than the simple sin/cos
    return (exp(ValueType(2)*z)-ValueType(1))/(exp(ValueType(2)*z)+ValueType(1));
    //    return sinh(z)/cosh(z);
  }

  // Inverse trigonometric functions implementation

  template <typename ValueType>
    __host__ __device__
    inline complex<ValueType> acos(const complex<ValueType>& z){
    const complex<ValueType> ret = asin(z);
    return complex<ValueType>(ValueType(M_PI/2.0) - ret.real(),-ret.imag());
  }

  template <typename ValueType>
    __host__ __device__
    inline complex<ValueType> asin(const complex<ValueType>& z){
    const complex<ValueType> i(0,1);
    return -i*asinh(i*z);
  }

  template <typename ValueType>
    __host__ __device__
    inline complex<ValueType> atan(const complex<ValueType>& z){
    const complex<ValueType> i(0,1);
    return -i*atanh(i*z);
  }

  template <typename ValueType>
    __host__ __device__
    inline complex<ValueType> acosh(const complex<ValueType>& z){
    cusp::complex<ValueType> ret((z.real() - z.imag()) * (z.real() + z.imag()) - ValueType(1.0),
				 ValueType(2.0) * z.real() * z.imag());    
    ret = sqrt(ret);
    if (z.real() < ValueType(0.0)){
      ret = -ret;
    }
    ret += z;
    ret = log(ret);
    if (ret.real() < ValueType(0.0)){
      ret = -ret;
    }
    return ret;

    /*
    cusp::complex<ValueType> ret = log(sqrt(z*z-ValueType(1))+z);
    if(ret.real() < 0){
      ret.real(-ret.real());
    }
    return ret;
    */
  }

  template <typename ValueType>
    __host__ __device__
    inline complex<ValueType> asinh(const complex<ValueType>& z){
    return log(sqrt(z*z+ValueType(1))+z);
  }

  template <typename ValueType>
    __host__ __device__
    inline complex<ValueType> atanh(const complex<ValueType>& z){
    ValueType imag2 = z.imag() *  z.imag();   
    ValueType n = ValueType(1.0) + z.real();
    n = imag2 + n * n;

    ValueType d = ValueType(1.0) - z.real();
    d = imag2 + d * d;
    complex<ValueType> ret(ValueType(0.25) * (::log(n) - ::log(d)),0);

    d = ValueType(1.0) -  z.real() * z.real() - imag2;

    ret.imag(ValueType(0.5) * ::atan2(ValueType(2.0) * z.imag(), d));
    return ret;
    //return (log(ValueType(1)+z)-log(ValueType(1)-z))/ValueType(2);
  }

  template <typename ValueType>
    __host__ __device__
    inline complex<float> atanh(const complex<float>& z){
        float imag2 = z.imag() *  z.imag();   
    float n = float(1.0) + z.real();
    n = imag2 + n * n;

    float d = float(1.0) - z.real();
    d = imag2 + d * d;
    complex<float> ret(float(0.25) * (::logf(n) - ::logf(d)),0);

    d = float(1.0) -  z.real() * z.real() - imag2;

    ret.imag(float(0.5) * ::atan2f(float(2.0) * z.imag(), d));
    return ret;
    //return (log(ValueType(1)+z)-log(ValueType(1)-z))/ValueType(2);

  }

} // end namespace cusp<|MERGE_RESOLUTION|>--- conflicted
+++ resolved
@@ -56,11 +56,8 @@
 
 #pragma once
 
-<<<<<<< HEAD
 #include <cusp/detail/config.h>
 
-=======
->>>>>>> 59f1fa31
 #ifdef _WIN32
 #define _USE_MATH_DEFINES 1  // make sure M_PI is defined
 #endif
