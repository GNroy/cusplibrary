--- conflicted
+++ resolved
@@ -100,10 +100,7 @@
 # a compiler switch of interest to the specific switch implementing the feature
 gCompilerOptions = {
         'gcc':   {'warn_all': '-Wall', 'warn_errors': '-Werror', 'optimization': '-O3', 'debug': '-g',  'exception_handling': '', 'omp': '-fopenmp', 'coverage':['-O0', '-coverage']},
-<<<<<<< HEAD
-=======
         'g++':   {'warn_all': '-Wall', 'warn_errors': '-Werror', 'optimization': '-O3', 'debug': '-g',  'exception_handling': '', 'omp': '-fopenmp', 'coverage':['-O0', '-coverage']},
->>>>>>> 6bf7303a
         'clang': {'warn_all': '-Wall', 'warn_errors': '-Werror', 'optimization': '-O3', 'debug': '-g',  'exception_handling': '', 'omp': '-fopenmp', 'coverage':['-O0', '-coverage']},
         'cl': {'warn_all': '/Wall', 'warn_errors': '/WX', 'optimization': '/Ox', 'debug': ['/Zi', '-D_DEBUG', '/MTd'], 'exception_handling': '/EHsc', 'omp': '/openmp', 'coverage':''}
 }
@@ -320,19 +317,10 @@
     env.Append(CXXFLAGS = ['-DCUSP_HOST_BLAS_SYSTEM=%s' % host_blas_backend_define])
 
     # get C compiler switches
-<<<<<<< HEAD
-    env.Append(CFLAGS=getCFLAGS(env['mode'], env['backend'], env[
-               'Wall'], env['Werror'], env['hostspblas'], compiler_define))
-
-    # get CXX compiler switches
-    env.Append(CXXFLAGS=getCXXFLAGS(env['mode'], env['backend'], env[
-               'Wall'], env['Werror'], env['hostspblas'], compiler_define))
-=======
     env.Append(CFLAGS=getCFLAGS(env['mode'], env['backend'], env['Wall'], env['Werror'], env['hostspblas'], env.subst('$CC')))
 
     # get CXX compiler switches
     env.Append(CXXFLAGS=getCXXFLAGS(env['mode'], env['backend'], env['Wall'], env['Werror'], env['hostspblas'], env.subst('$CXX')))
->>>>>>> 6bf7303a
 
     compile_flag_prefix = ''
     if compiler_define == 'nvcc':
