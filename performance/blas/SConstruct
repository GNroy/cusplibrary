import os
import inspect
import glob

# try to import an environment first
try:
  Import('env')
except:
  exec open("../../build/build-env.py")
  env = Environment()

<<<<<<< HEAD
env.Append(CPPDEFINES = "_FORCE_INLINES")
env.Append(LIBS = "cublas")

=======
>>>>>>> 6298092a
# find all .cus & .cpps in the current directory
sources = []
directories = ['.']
extensions = ['*.cu', '*.cpp']
for dir in directories:
  for ext in extensions:
    regexp = os.path.join(dir, ext)
    sources.extend(glob.glob(regexp))

# compile examples
for src in sources:
  env.Program(src)
<|MERGE_RESOLUTION|>--- conflicted
+++ resolved
@@ -9,12 +9,8 @@
   exec open("../../build/build-env.py")
   env = Environment()
 
-<<<<<<< HEAD
-env.Append(CPPDEFINES = "_FORCE_INLINES")
 env.Append(LIBS = "cublas")
 
-=======
->>>>>>> 6298092a
 # find all .cus & .cpps in the current directory
 sources = []
 directories = ['.']
